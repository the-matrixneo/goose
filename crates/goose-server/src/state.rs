--- conflicted
+++ resolved
@@ -1,12 +1,8 @@
 use goose::agents::manager::{AgentManager, AgentManagerConfig};
 use goose::agents::Agent;
 use goose::scheduler_trait::SchedulerTrait;
-<<<<<<< HEAD
 use goose::session;
-use std::collections::HashMap;
-=======
 use std::collections::{HashMap, HashSet};
->>>>>>> 598dd755
 use std::path::PathBuf;
 use std::sync::atomic::AtomicUsize;
 use std::sync::Arc;
@@ -17,12 +13,7 @@
 
 #[derive(Clone)]
 pub struct AppState {
-<<<<<<< HEAD
     agent_manager: Arc<AgentManager>,
-    pub secret_key: String,
-=======
-    agent: Arc<RwLock<AgentRef>>,
->>>>>>> 598dd755
     pub scheduler: Arc<RwLock<Option<Arc<dyn SchedulerTrait>>>>,
     pub recipe_file_hash_map: Arc<Mutex<HashMap<String, PathBuf>>>,
     pub session_counter: Arc<AtomicUsize>,
@@ -31,8 +22,7 @@
 }
 
 impl AppState {
-<<<<<<< HEAD
-    pub async fn new(secret_key: String) -> Arc<AppState> {
+    pub async fn new() -> Arc<AppState> {
         let agent_manager = Arc::new(AgentManager::new(AgentManagerConfig::default()));
 
         // Spawn the cleanup task
@@ -40,12 +30,6 @@
 
         Arc::new(Self {
             agent_manager,
-            secret_key,
-=======
-    pub fn new(agent: AgentRef) -> Arc<AppState> {
-        Arc::new(Self {
-            agent: Arc::new(RwLock::new(agent)),
->>>>>>> 598dd755
             scheduler: Arc::new(RwLock::new(None)),
             recipe_file_hash_map: Arc::new(Mutex::new(HashMap::new())),
             session_counter: Arc::new(AtomicUsize::new(0)),
