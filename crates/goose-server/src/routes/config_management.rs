--- conflicted
+++ resolved
@@ -181,24 +181,8 @@
     )
 )]
 pub async fn get_extensions() -> Result<Json<ExtensionResponse>, StatusCode> {
-<<<<<<< HEAD
-    match ExtensionConfigManager::get_all() {
-        Ok(extensions) => Ok(Json(ExtensionResponse { extensions })),
-        Err(err) => {
-            if err
-                .downcast_ref::<ConfigError>()
-                .is_some_and(|e| matches!(e, ConfigError::DeserializeError(_)))
-            {
-                Err(StatusCode::UNPROCESSABLE_ENTITY)
-            } else {
-                Err(StatusCode::INTERNAL_SERVER_ERROR)
-            }
-        }
-    }
-=======
     let extensions = goose::config::get_all_extensions();
     Ok(Json(ExtensionResponse { extensions }))
->>>>>>> d3a222dd
 }
 
 #[utoipa::path(
