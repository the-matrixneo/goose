--- conflicted
+++ resolved
@@ -29,14 +29,7 @@
     let secret_key =
         std::env::var("GOOSE_SERVER__SECRET_KEY").unwrap_or_else(|_| "test".to_string());
 
-<<<<<<< HEAD
-    let app_state = state::AppState::new(secret_key.clone()).await;
-=======
-    let new_agent = Agent::new();
-    let agent_ref = Arc::new(new_agent);
-
-    let app_state = state::AppState::new(agent_ref.clone());
->>>>>>> 598dd755
+    let app_state = state::AppState::new().await;
 
     let schedule_file_path = choose_app_strategy(APP_STRATEGY.clone())?
         .data_dir()
