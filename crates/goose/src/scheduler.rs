--- conflicted
+++ resolved
@@ -1248,55 +1248,6 @@
                         }
                     }
                 }
-<<<<<<< HEAD
-
-                match crate::session::storage::read_metadata(&session_file_path) {
-                    Ok(mut updated_metadata) => {
-                        updated_metadata.message_count = all_session_messages.len();
-                        if let Err(e) = crate::session::storage::save_messages_with_metadata(
-                            &session_file_path,
-                            &updated_metadata,
-                            &all_session_messages,
-                        ) {
-                            tracing::error!(
-                                "[Job {}] Failed to persist final messages: {}",
-                                job.id,
-                                e
-                            );
-                        }
-                    }
-                    Err(e) => {
-                        tracing::error!(
-                            "[Job {}] Failed to read updated metadata before final save: {}",
-                            job.id,
-                            e
-                        );
-                        let fallback_metadata = crate::session::storage::SessionMetadata {
-                            working_dir: current_dir.clone(),
-                            description: String::new(),
-                            schedule_id: Some(job.id.clone()),
-                            message_count: all_session_messages.len(),
-                            total_tokens: None,
-                            input_tokens: None,
-                            output_tokens: None,
-                            accumulated_total_tokens: None,
-                            accumulated_input_tokens: None,
-                            accumulated_output_tokens: None,
-                            extension_data: crate::session::ExtensionData::new(),
-                            recipe: None,
-                            recipe_parameters: None,
-                        };
-                        if let Err(e_fb) = crate::session::storage::save_messages_with_metadata(
-                            &session_file_path,
-                            &fallback_metadata,
-                            &all_session_messages,
-                        ) {
-                            tracing::error!("[Job {}] Failed to persist final messages with fallback metadata: {}", job.id, e_fb);
-                        }
-                    }
-                }
-=======
->>>>>>> 28113b13
             }
             Err(e) => {
                 return Err(JobExecutionError {
