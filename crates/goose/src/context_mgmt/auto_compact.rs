use crate::conversation::message::Message;
use crate::conversation::Conversation;
use crate::{
    agents::Agent, config::Config, context_mgmt::get_messages_token_counts_async,
    token_counter::create_async_token_counter,
};
use anyhow::Result;
use tracing::{debug, info};

/// Result of auto-compaction check
#[derive(Debug)]
pub struct AutoCompactResult {
    /// Whether compaction was performed
    pub compacted: bool,
    /// The messages after potential compaction
    pub messages: Conversation,
    /// Provider usage from summarization (if compaction occurred)
    /// This contains the actual token counts after compaction
    pub summarization_usage: Option<crate::providers::base::ProviderUsage>,
}

/// Result of checking if compaction is needed
#[derive(Debug)]
pub struct CompactionCheckResult {
    /// Whether compaction is needed
    pub needs_compaction: bool,
    /// Current token count
    pub current_tokens: usize,
    /// Context limit being used
    pub context_limit: usize,
    /// Current usage ratio (0.0 to 1.0)
    pub usage_ratio: f64,
    /// Remaining tokens before compaction threshold
    pub remaining_tokens: usize,
    /// Percentage until compaction threshold (0.0 to 100.0)
    pub percentage_until_compaction: f64,
}

/// Check if messages need compaction without performing the compaction
///
/// This function analyzes the current token usage and returns detailed information
/// about whether compaction is needed and how close we are to the threshold.
/// It prioritizes actual token counts from session metadata when available,
/// falling back to estimated counts if needed.
///
/// # Arguments
/// * `agent` - The agent to use for context management
/// * `messages` - The current message history
/// * `threshold_override` - Optional threshold override (defaults to GOOSE_AUTO_COMPACT_THRESHOLD config)
/// * `session_metadata` - Optional session metadata containing actual token counts
///
/// # Returns
/// * `CompactionCheckResult` containing detailed information about compaction needs
pub async fn check_compaction_needed(
    agent: &Agent,
    messages: &[Message],
    threshold_override: Option<f64>,
    session_metadata: Option<&crate::session::Session>,
) -> Result<CompactionCheckResult> {
    // Get threshold from config or use override
    let config = Config::global();
    let threshold = threshold_override.unwrap_or_else(|| {
        config
            .get_param::<f64>("GOOSE_AUTO_COMPACT_THRESHOLD")
            .unwrap_or(0.8) // Default to 80%
    });

    let provider = agent.provider().await?;
    let context_limit = provider.get_model_config().context_limit();

    let (current_tokens, token_source) = match session_metadata.and_then(|m| m.total_tokens) {
        Some(tokens) => (tokens as usize, "session metadata"),
        None => {
            let token_counter = create_async_token_counter()
                .await
                .map_err(|e| anyhow::anyhow!("Failed to create token counter: {}", e))?;
            let token_counts = get_messages_token_counts_async(&token_counter, messages);
            (token_counts.iter().sum(), "estimated")
        }
    };

    // Calculate usage ratio
    let usage_ratio = current_tokens as f64 / context_limit as f64;

    // Calculate threshold token count and remaining tokens
    let threshold_tokens = (context_limit as f64 * threshold) as usize;
    let remaining_tokens = threshold_tokens.saturating_sub(current_tokens);

    // Calculate percentage until compaction (how much more we can use before hitting threshold)
    let percentage_until_compaction = if usage_ratio < threshold {
        (threshold - usage_ratio) * 100.0
    } else {
        0.0
    };

    // Check if compaction is needed (disabled if threshold is invalid)
    let needs_compaction = if threshold <= 0.0 || threshold >= 1.0 {
        false
    } else {
        usage_ratio > threshold
    };

    debug!(
        "Compaction check: {} / {} tokens ({:.1}%), threshold: {:.1}%, needs compaction: {}, source: {}",
        current_tokens,
        context_limit,
        usage_ratio * 100.0,
        threshold * 100.0,
        needs_compaction,
        token_source
    );

    Ok(CompactionCheckResult {
        needs_compaction,
        current_tokens,
        context_limit,
        usage_ratio,
        remaining_tokens,
        percentage_until_compaction,
    })
}

/// Perform compaction on messages without checking thresholds
///
/// This function directly performs compaction on the provided messages.
/// If the most recent message is a user message, it will be preserved by removing it
/// before compaction and adding it back afterwards.
///
/// # Arguments
/// * `agent` - The agent to use for context management
/// * `messages` - The current message history
///
/// # Returns
/// * `AutoCompactResult` containing the compacted messages and metadata
pub async fn perform_compaction(agent: &Agent, messages: &[Message]) -> Result<AutoCompactResult> {
    info!("Performing message compaction");

    // Check if the most recent message is a user message
    let (messages_to_compact, preserved_user_message) = if let Some(last_message) = messages.last()
    {
        if matches!(last_message.role, rmcp::model::Role::User) {
            // Remove the last user message before compaction
            (&messages[..messages.len() - 1], Some(last_message.clone()))
        } else {
            (messages, None)
        }
    } else {
        (messages, None)
    };

    // Perform the compaction on messages excluding the preserved user message
    let (mut compacted_messages, _, summarization_usage) =
        agent.summarize_context(messages_to_compact).await?;

    // Add back the preserved user message if it exists
    if let Some(user_message) = preserved_user_message {
        compacted_messages.push(user_message);
    }

    Ok(AutoCompactResult {
        compacted: true,
        messages: compacted_messages,
        summarization_usage,
    })
}

/// Check if messages need compaction and compact them if necessary
///
/// This is a convenience wrapper function that combines checking and compaction.
/// If the most recent message is a user message, it will be preserved by removing it
/// before compaction and adding it back afterwards.
///
/// # Arguments
/// * `agent` - The agent to use for context management
/// * `messages` - The current message history
/// * `threshold_override` - Optional threshold override (defaults to GOOSE_AUTO_COMPACT_THRESHOLD config)
/// * `session_metadata` - Optional session metadata containing actual token counts
///
/// # Returns
/// * `AutoCompactResult` containing the potentially compacted messages and metadata
pub async fn check_and_compact_messages(
    agent: &Agent,
    messages: &[Message],
    threshold_override: Option<f64>,
    session_metadata: Option<&crate::session::Session>,
) -> Result<AutoCompactResult> {
    // First check if compaction is needed
    let check_result =
        check_compaction_needed(agent, messages, threshold_override, session_metadata).await?;

    // If no compaction is needed, return early
    if !check_result.needs_compaction {
        debug!(
            "No compaction needed (usage: {:.1}% <= {:.1}% threshold)",
            check_result.usage_ratio * 100.0,
            check_result.percentage_until_compaction
        );
        return Ok(AutoCompactResult {
            compacted: false,
            messages: Conversation::new_unvalidated(messages.to_vec()),
            summarization_usage: None,
        });
    }

    info!(
        "Auto-compacting messages (usage: {:.1}%)",
        check_result.usage_ratio * 100.0
    );

    // Check if the most recent message is a user message
    let (messages_to_compact, preserved_user_message) = if let Some(last_message) = messages.last()
    {
        if matches!(last_message.role, rmcp::model::Role::User) {
            // Remove the last user message before auto-compaction
            (&messages[..messages.len() - 1], Some(last_message.clone()))
        } else {
            (messages, None)
        }
    } else {
        (messages, None)
    };

    // Perform the compaction on messages excluding the preserved user message
    // The summarize_context method already handles the visibility properly
    let (mut summary_messages, _, summarization_usage) =
        agent.summarize_context(messages_to_compact).await?;

    // Add back the preserved user message if it exists
    // (keeps default visibility: both true)
    if let Some(user_message) = preserved_user_message {
        summary_messages.push(user_message);
    }

    Ok(AutoCompactResult {
        compacted: true,
        messages: summary_messages,
        summarization_usage,
    })
}

#[cfg(test)]
mod tests {
    use super::*;
    use crate::conversation::message::{Message, MessageContent};
    use crate::session::extension_data;
    use crate::{
        agents::Agent,
        model::ModelConfig,
        providers::base::{Provider, ProviderMetadata, ProviderUsage, Usage},
        providers::errors::ProviderError,
    };
    use chrono::Utc;
    use rmcp::model::{AnnotateAble, RawTextContent, Role, Tool};
    use std::sync::Arc;

    #[derive(Clone)]
    struct MockProvider {
        model_config: ModelConfig,
    }

    #[async_trait::async_trait]
    impl Provider for MockProvider {
        fn metadata() -> ProviderMetadata {
            ProviderMetadata::empty()
        }

        fn get_model_config(&self) -> ModelConfig {
            self.model_config.clone()
        }

        async fn complete_with_model(
            &self,
            _model_config: &ModelConfig,
            _system: &str,
            _messages: &[Message],
            _tools: &[Tool],
        ) -> Result<(Message, ProviderUsage), ProviderError> {
            // Return a short summary message
            Ok((
                Message::new(
                    Role::Assistant,
                    Utc::now().timestamp(),
                    vec![MessageContent::Text(
                        RawTextContent {
                            text: "Summary of conversation".to_string(),
                            meta: None,
                        }
                        .no_annotation(),
                    )],
                ),
                ProviderUsage::new("mock".to_string(), Usage::default()),
            ))
        }
    }

    fn create_test_message(text: &str) -> Message {
        Message::new(
            Role::User,
            Utc::now().timestamp(),
            vec![MessageContent::text(text.to_string())],
        )
    }

    fn create_test_session_metadata(
        message_count: usize,
        working_dir: &str,
    ) -> crate::session::Session {
        use crate::conversation::Conversation;
        use std::path::PathBuf;

        let mut conversation = Conversation::default();
        for i in 0..message_count {
            conversation.push(create_test_message(format!("message {}", i).as_str()));
        }

        crate::session::Session {
            id: "test_session".to_string(),
            working_dir: PathBuf::from(working_dir),
            description: "Test session".to_string(),
            created_at: "2024-01-01T00:00:00Z".to_string(),
            updated_at: "2024-01-01T00:00:00Z".to_string(),
            schedule_id: Some("test_job".to_string()),
            recipe: None,
            total_tokens: Some(100),
            input_tokens: Some(50),
            output_tokens: Some(50),
            accumulated_total_tokens: Some(100),
            accumulated_input_tokens: Some(50),
            accumulated_output_tokens: Some(50),
<<<<<<< HEAD
            extension_data: crate::session::ExtensionData::new(),
            recipe: None,
            recipe_parameters: None,
=======
            extension_data: extension_data::ExtensionData::new(),
            conversation: Some(conversation),
            message_count,
>>>>>>> 28113b13
        }
    }

    #[tokio::test]
    async fn test_check_compaction_needed() {
        let mock_provider = Arc::new(MockProvider {
            model_config: ModelConfig::new("test-model")
                .unwrap()
                .with_context_limit(Some(100_000)),
        });

        let agent = Agent::new();
        let _ = agent.update_provider(mock_provider).await;

        // Create small messages that won't trigger compaction
        let messages = vec![create_test_message("Hello"), create_test_message("World")];

        let result = check_compaction_needed(&agent, &messages, Some(0.3), None)
            .await
            .unwrap();

        assert!(!result.needs_compaction);
        assert!(result.current_tokens > 0);
        assert!(result.context_limit > 0);
        assert!(result.usage_ratio < 0.3);
        assert!(result.remaining_tokens > 0);
        assert!(result.percentage_until_compaction > 0.0);
    }

    #[tokio::test]
    async fn test_check_compaction_needed_disabled() {
        let mock_provider = Arc::new(MockProvider {
            model_config: ModelConfig::new("test-model")
                .unwrap()
                .with_context_limit(Some(100_000)),
        });

        let agent = Agent::new();
        let _ = agent.update_provider(mock_provider).await;

        let messages = vec![create_test_message("Hello")];

        // Test with threshold 0 (disabled)
        let result = check_compaction_needed(&agent, &messages, Some(0.0), None)
            .await
            .unwrap();

        assert!(!result.needs_compaction);

        // Test with threshold 1.0 (disabled)
        let result = check_compaction_needed(&agent, &messages, Some(1.0), None)
            .await
            .unwrap();

        assert!(!result.needs_compaction);
    }

    #[tokio::test]
    async fn test_auto_compact_disabled() {
        let mock_provider = Arc::new(MockProvider {
            model_config: ModelConfig::new("test-model")
                .unwrap()
                .with_context_limit(Some(10_000)),
        });

        let agent = Agent::new();
        let _ = agent.update_provider(mock_provider).await;

        let messages = vec![create_test_message("Hello"), create_test_message("World")];

        // Test with threshold 0 (disabled)
        let result = check_and_compact_messages(&agent, &messages, Some(0.0), None)
            .await
            .unwrap();

        assert!(!result.compacted);
        assert_eq!(result.messages.len(), messages.len());
        assert!(result.summarization_usage.is_none());

        // Test with threshold 1.0 (disabled)
        let result = check_and_compact_messages(&agent, &messages, Some(1.0), None)
            .await
            .unwrap();

        assert!(!result.compacted);
    }

    #[tokio::test]
    async fn test_auto_compact_below_threshold() {
        let mock_provider = Arc::new(MockProvider {
            model_config: ModelConfig::new("test-model")
                .unwrap()
                .with_context_limit(Some(100_000)), // Increased to ensure overhead doesn't dominate
        });

        let agent = Agent::new();
        let _ = agent.update_provider(mock_provider).await;

        // Create small messages that won't trigger compaction
        let messages = vec![create_test_message("Hello"), create_test_message("World")];

        let result = check_and_compact_messages(&agent, &messages, Some(0.3), None)
            .await
            .unwrap();

        assert!(!result.compacted);
        assert_eq!(result.messages.len(), messages.len());
    }

    #[tokio::test]
    async fn test_auto_compact_above_threshold() {
        let mock_provider = Arc::new(MockProvider {
            model_config: ModelConfig::new("test-model")
                .unwrap()
                .with_context_limit(30_000.into()), // Smaller context limit to make threshold easier to hit
        });

        let agent = Agent::new();
        let _ = agent.update_provider(mock_provider).await;

        // Create messages that will exceed 30% of the context limit
        // With 30k context limit, 30% is 9k tokens
        let mut messages = Vec::new();

        // Create much longer messages with more content to reach the threshold
        for i in 0..300 {
            messages.push(create_test_message(&format!(
                "This is message number {} with significantly more content to increase token count substantially. \
                 We need to ensure that our total token usage exceeds 30% of the available context \
                 limit after accounting for system prompt and tools overhead. This message contains \
                 multiple sentences to increase the token count substantially. Adding even more text here \
                 to make sure we have enough tokens. Lorem ipsum dolor sit amet, consectetur adipiscing elit, \
                 sed do eiusmod tempor incididunt ut labore et dolore magna aliqua. Ut enim ad minim veniam, \
                 quis nostrud exercitation ullamco laboris nisi ut aliquip ex ea commodo consequat. Duis aute \
                 irure dolor in reprehenderit in voluptate velit esse cillum dolore eu fugiat nulla pariatur. \
                 Excepteur sint occaecat cupidatat non proident, sunt in culpa qui officia deserunt mollit \
                 anim id est laborum. Sed ut perspiciatis unde omnis iste natus error sit voluptatem accusantium \
                 doloremque laudantium, totam rem aperiam, eaque ipsa quae ab illo inventore veritatis et quasi \
                 architecto beatae vitae dicta sunt explicabo.",
                i
            )));
        }

        let result = check_and_compact_messages(&agent, &messages, Some(0.3), None)
            .await
            .unwrap();

        if !result.compacted {
            eprintln!("Test failed - compaction not triggered");
        }

        assert!(result.compacted);
        assert!(result.summarization_usage.is_some());

        // Verify that summarization usage contains token counts
        if let Some(usage) = &result.summarization_usage {
            assert!(usage.usage.total_tokens.is_some());
            let after = usage.usage.total_tokens.unwrap_or(0) as usize;
            assert!(
                after > 0,
                "Token count after compaction should be greater than 0"
            );
        }

        // After visibility implementation, we keep all messages plus summary
        // Original messages become user_visible only, summary becomes agent_visible only
        assert!(result.messages.len() > messages.len());
    }

    #[tokio::test]
    async fn test_auto_compact_respects_config() {
        let mock_provider = Arc::new(MockProvider {
            model_config: ModelConfig::new("test-model")
                .unwrap()
                .with_context_limit(Some(30_000)), // Smaller context limit to make threshold easier to hit
        });

        let agent = Agent::new();
        let _ = agent.update_provider(mock_provider).await;

        // Create enough messages to trigger compaction with low threshold
        let mut messages = Vec::new();
        // With 30k context limit, after overhead we have ~27k usable tokens
        // 10% of 27k = 2.7k tokens, so we need messages that exceed that
        for i in 0..200 {
            messages.push(create_test_message(&format!(
                "Message {} with enough content to ensure we exceed 10% of the context limit. \
                 Adding more content to increase token count substantially. This message contains \
                 multiple sentences to increase the token count. We need to ensure that our total \
                 token usage exceeds 10% of the available context limit after accounting for \
                 system prompt and tools overhead.",
                i
            )));
        }

        // Set config value
        let config = Config::global();
        config
            .set_param("GOOSE_AUTO_COMPACT_THRESHOLD", serde_json::Value::from(0.1))
            .unwrap();

        // Should use config value when no override provided
        let result = check_and_compact_messages(&agent, &messages, None, None)
            .await
            .unwrap();

        // Debug info if not compacted
        if !result.compacted {
            eprintln!("Test failed - compaction not triggered");
        }

        // With such a low threshold (10%), it should compact
        assert!(result.compacted);

        // Clean up config
        config
            .set_param("GOOSE_AUTO_COMPACT_THRESHOLD", serde_json::Value::from(0.3))
            .unwrap();
    }

    #[tokio::test]
    async fn test_auto_compact_uses_session_metadata() {
        use crate::session::Session;

        let mock_provider = Arc::new(MockProvider {
            model_config: ModelConfig::new("test-model")
                .unwrap()
                .with_context_limit(10_000.into()),
        });

        let agent = Agent::new();
        let _ = agent.update_provider(mock_provider).await;

        // Create some test messages
        let messages = vec![
            create_test_message("First message"),
            create_test_message("Second message"),
        ];

        // Create session with specific token counts
        #[allow(clippy::field_reassign_with_default)]
        let mut session = Session::default();
        {
            session.total_tokens = Some(8000); // High token count to trigger compaction
            session.accumulated_total_tokens = Some(15000); // Even higher accumulated count
            session.input_tokens = Some(5000);
            session.output_tokens = Some(3000);
        }

        // Test with session - should use total_tokens for compaction (not accumulated)
        let result_with_metadata = check_compaction_needed(
            &agent,
            &messages,
            Some(0.3), // 30% threshold
            Some(&session),
        )
        .await
        .unwrap();

        // With 8000 tokens and context limit around 10000, should trigger compaction
        assert!(result_with_metadata.needs_compaction);
        assert_eq!(result_with_metadata.current_tokens, 8000);

        // Test without session metadata - should use estimated tokens
        let result_without_metadata = check_compaction_needed(
            &agent,
            &messages,
            Some(0.3), // 30% threshold
            None,
        )
        .await
        .unwrap();

        // Without metadata, should use much lower estimated token count
        assert!(!result_without_metadata.needs_compaction);
        assert!(result_without_metadata.current_tokens < 8000);

        // Test with session that has only accumulated tokens (no total_tokens)
        let mut session_metadata_no_total = Session::default();
        #[allow(clippy::field_reassign_with_default)]
        {
            session_metadata_no_total.accumulated_total_tokens = Some(7500);
        }

        let result_with_no_total = check_compaction_needed(
            &agent,
            &messages,
            Some(0.3), // 30% threshold
            Some(&session_metadata_no_total),
        )
        .await
        .unwrap();

        // Should fall back to estimation since total_tokens is None
        assert!(!result_with_no_total.needs_compaction);
        assert!(result_with_no_total.current_tokens < 7500);

        // Test with metadata that has no token counts - should fall back to estimation
        let empty_metadata = Session::default();

        let result_with_empty_metadata = check_compaction_needed(
            &agent,
            &messages,
            Some(0.3), // 30% threshold
            Some(&empty_metadata),
        )
        .await
        .unwrap();

        // Should fall back to estimation
        assert!(!result_with_empty_metadata.needs_compaction);
        assert!(result_with_empty_metadata.current_tokens < 7500);
    }

    #[tokio::test]
    async fn test_auto_compact_end_to_end_with_metadata() {
        use crate::session::Session;

        let mock_provider = Arc::new(MockProvider {
            model_config: ModelConfig::new("test-model")
                .unwrap()
                .with_context_limit(10_000.into()),
        });

        let agent = Agent::new();
        let _ = agent.update_provider(mock_provider).await;

        // Create some test messages
        let messages = vec![
            create_test_message("First message"),
            create_test_message("Second message"),
            create_test_message("Third message"),
            create_test_message("Fourth message"),
            create_test_message("Fifth message"),
        ];

        // Create session metadata with high token count to trigger compaction
        let mut session = Session::default();
        #[allow(clippy::field_reassign_with_default)]
        {
            session.total_tokens = Some(9000); // High enough to trigger compaction
        }

        // Test full compaction flow with session metadata
        let result = check_and_compact_messages(
            &agent,
            &messages,
            Some(0.3), // 30% threshold
            Some(&session),
        )
        .await
        .unwrap();

        // Should have triggered compaction
        assert!(result.compacted);
        assert!(result.summarization_usage.is_some());

        // Verify the compacted messages are returned
        assert!(!result.messages.is_empty());

        // After visibility implementation, we keep all messages plus summary
        // Original messages become user_visible only, summary becomes agent_visible only
        assert!(result.messages.len() > messages.len());
    }

    #[tokio::test]
    async fn test_auto_compact_with_comprehensive_session_metadata() {
        let mock_provider = Arc::new(MockProvider {
            model_config: ModelConfig::new("test-model")
                .unwrap()
                .with_context_limit(8_000.into()),
        });

        let agent = Agent::new();
        let _ = agent.update_provider(mock_provider).await;

        let messages = vec![
            create_test_message("Test message 1"),
            create_test_message("Test message 2"),
            create_test_message("Test message 3"),
        ];

        // Use the helper function to create comprehensive non-null session metadata
        let comprehensive_metadata = create_test_session_metadata(3, "/test/working/dir");

        // Verify the helper created non-null metadata
        assert_eq!(
            comprehensive_metadata
                .clone()
                .conversation
                .unwrap_or_default()
                .len(),
            3
        );
        assert_eq!(
            comprehensive_metadata.working_dir.to_str().unwrap(),
            "/test/working/dir"
        );
        assert_eq!(comprehensive_metadata.description, "Test session");
        assert_eq!(
            comprehensive_metadata.schedule_id,
            Some("test_job".to_string())
        );
        assert_eq!(comprehensive_metadata.total_tokens, Some(100));
        assert_eq!(comprehensive_metadata.input_tokens, Some(50));
        assert_eq!(comprehensive_metadata.output_tokens, Some(50));
        assert_eq!(comprehensive_metadata.accumulated_total_tokens, Some(100));
        assert_eq!(comprehensive_metadata.accumulated_input_tokens, Some(50));
        assert_eq!(comprehensive_metadata.accumulated_output_tokens, Some(50));

        // Test compaction with the comprehensive metadata (low token count, shouldn't compact)
        let result_low_tokens = check_compaction_needed(
            &agent,
            &messages,
            Some(0.7), // 70% threshold
            Some(&comprehensive_metadata),
        )
        .await
        .unwrap();

        assert!(!result_low_tokens.needs_compaction);
        assert_eq!(result_low_tokens.current_tokens, 100); // Should use total_tokens from metadata

        // Create a modified version with high token count to trigger compaction
        let mut high_token_metadata = create_test_session_metadata(5, "/test/working/dir");
        high_token_metadata.total_tokens = Some(6_000); // High enough to trigger compaction
        high_token_metadata.input_tokens = Some(4_000);
        high_token_metadata.output_tokens = Some(2_000);
        high_token_metadata.accumulated_total_tokens = Some(12_000);

        let result_high_tokens = check_compaction_needed(
            &agent,
            &messages,
            Some(0.7), // 70% threshold
            Some(&high_token_metadata),
        )
        .await
        .unwrap();

        assert!(result_high_tokens.needs_compaction);
        assert_eq!(result_high_tokens.current_tokens, 6_000); // Should use total_tokens, not accumulated

        // Test that metadata fields are preserved correctly in edge cases
        let mut edge_case_metadata = create_test_session_metadata(10, "/edge/case/dir");
        edge_case_metadata.total_tokens = None; // No total tokens
        edge_case_metadata.accumulated_total_tokens = Some(7_000); // Has accumulated

        let result_edge_case = check_compaction_needed(
            &agent,
            &messages,
            Some(0.5), // 50% threshold
            Some(&edge_case_metadata),
        )
        .await
        .unwrap();

        // Should fall back to estimation since total_tokens is None
        assert!(result_edge_case.current_tokens < 7_000);
        // With estimation, likely won't trigger compaction
        assert!(!result_edge_case.needs_compaction);
    }
}<|MERGE_RESOLUTION|>--- conflicted
+++ resolved
@@ -327,15 +327,10 @@
             accumulated_total_tokens: Some(100),
             accumulated_input_tokens: Some(50),
             accumulated_output_tokens: Some(50),
-<<<<<<< HEAD
-            extension_data: crate::session::ExtensionData::new(),
-            recipe: None,
-            recipe_parameters: None,
-=======
             extension_data: extension_data::ExtensionData::new(),
             conversation: Some(conversation),
             message_count,
->>>>>>> 28113b13
+            recipe_parameters: None,
         }
     }
 
