--- conflicted
+++ resolved
@@ -716,8 +716,14 @@
         session: Option<SessionConfig>,
         cancel_token: Option<CancellationToken>,
     ) -> Result<BoxStream<'_, Result<AgentEvent>>> {
-<<<<<<< HEAD
-        let mut messages = messages.to_vec();
+        let (mut messages, issues) =
+        ConversationFixer::fix_conversation(Vec::from(unfixed_messages));
+        if !issues.is_empty() {
+            tracing::warn!(
+                "Conversation issue fixed: {}",
+                debug_conversation_fix(&messages, unfixed_messages, &issues)
+            );
+        }
         let _initial_messages = messages.clone();
         let _reply_span = tracing::Span::current();
         self.reset_retry_attempts().await;
@@ -771,16 +777,6 @@
         cancel_token: Option<CancellationToken>,
     ) -> Result<BoxStream<'_, Result<AgentEvent>>> {
         let mut messages = messages.to_vec();
-=======
-        let (mut messages, issues) =
-            ConversationFixer::fix_conversation(Vec::from(unfixed_messages));
-        if !issues.is_empty() {
-            tracing::warn!(
-                "Conversation issue fixed: {}",
-                debug_conversation_fix(&messages, unfixed_messages, &issues)
-            );
-        }
->>>>>>> 4442ccfe
         let initial_messages = messages.clone();
         let reply_span = tracing::Span::current();
         let config = Config::global();
