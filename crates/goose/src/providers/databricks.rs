use anyhow::Result;
use async_stream::try_stream;
use async_trait::async_trait;
use futures::TryStreamExt;
use reqwest::{Client, StatusCode};
use serde::{Deserialize, Serialize};
use serde_json::Value;
use std::io;
use std::time::Duration;
use tokio::pin;
use tokio_util::io::StreamReader;

use super::base::{ConfigKey, MessageStream, Provider, ProviderMetadata, ProviderUsage, Usage};
use super::embedding::EmbeddingCapable;
use super::errors::ProviderError;
use super::formats::databricks::{create_request, response_to_message};
use super::oauth;
use super::provider_common::{
    build_endpoint_url, get_shared_client, retry_with_backoff, ProviderConfigBuilder, RetryConfig,
};
use super::utils::{emit_debug_trace, get_model, ImageFormat};
use crate::config::ConfigError;
use crate::message::Message;
use crate::model::ModelConfig;
use crate::providers::formats::openai::{get_usage, response_to_streaming_message};
use mcp_core::tool::Tool;
use serde_json::json;
<<<<<<< HEAD
use tokio::time::sleep;
use tokio_stream::StreamExt;
use tokio_util::codec::{FramedRead, LinesCodec};
use url::Url;
=======

use anyhow::Result;
use async_trait::async_trait;
use reqwest::{Client, StatusCode};
use serde::{Deserialize, Serialize};
use serde_json::Value;
use std::sync::Arc;
>>>>>>> fdeb9a98

const DEFAULT_CLIENT_ID: &str = "databricks-cli";
const DEFAULT_REDIRECT_URL: &str = "http://localhost:8020";
// "offline_access" scope is used to request an OAuth 2.0 Refresh Token
// https://openid.net/specs/openid-connect-core-1_0.html#OfflineAccess
const DEFAULT_SCOPES: &[&str] = &["all-apis", "offline_access"];

// Databricks specific retry settings
const DATABRICKS_MAX_RETRIES: u32 = 6;
const DATABRICKS_INITIAL_RETRY_INTERVAL_MS: u64 = 5000;
const DATABRICKS_MAX_RETRY_INTERVAL_MS: u64 = 320_000;

pub const DATABRICKS_DEFAULT_MODEL: &str = "databricks-claude-3-7-sonnet";
// Databricks can passthrough to a wide range of models, we only provide the default
pub const DATABRICKS_KNOWN_MODELS: &[&str] = &[
    "databricks-meta-llama-3-3-70b-instruct",
    "databricks-meta-llama-3-1-405b-instruct",
    "databricks-dbrx-instruct",
    "databricks-mixtral-8x7b-instruct",
];

pub const DATABRICKS_DOC_URL: &str =
    "https://docs.databricks.com/en/generative-ai/external-models/index.html";

#[derive(Debug, Clone, Serialize, Deserialize)]
pub enum DatabricksAuth {
    Token(String),
    OAuth {
        host: String,
        client_id: String,
        redirect_url: String,
        scopes: Vec<String>,
    },
}

impl DatabricksAuth {
    /// Create a new OAuth configuration with default values
    pub fn oauth(host: String) -> Self {
        Self::OAuth {
            host,
            client_id: DEFAULT_CLIENT_ID.to_string(),
            redirect_url: DEFAULT_REDIRECT_URL.to_string(),
            scopes: DEFAULT_SCOPES.iter().map(|s| s.to_string()).collect(),
        }
    }
    pub fn token(token: String) -> Self {
        Self::Token(token)
    }
}

#[derive(Debug, serde::Serialize)]
pub struct DatabricksProvider {
    #[serde(skip)]
    client: Arc<Client>,
    host: String,
    auth: DatabricksAuth,
    model: ModelConfig,
    image_format: ImageFormat,
    #[serde(skip)]
    retry_config: RetryConfig,
}

impl Default for DatabricksProvider {
    fn default() -> Self {
        let model = ModelConfig::new(DatabricksProvider::metadata().default_model);
        DatabricksProvider::from_env(model).expect("Failed to initialize Databricks provider")
    }
}

impl DatabricksProvider {
    pub fn from_env(model: ModelConfig) -> Result<Self> {
        let config = crate::config::Config::global();
        let config_builder = ProviderConfigBuilder::new(config, "DATABRICKS");

        // For compatibility for now we check both config and secret for databricks host
        // but it is not actually a secret value
        let mut host: Result<String, ConfigError> = config.get_param("DATABRICKS_HOST");
        if host.is_err() {
            host = config.get_secret("DATABRICKS_HOST")
        }

        if host.is_err() {
            return Err(ConfigError::NotFound(
                "Did not find DATABRICKS_HOST in either config file or keyring".to_string(),
            )
            .into());
        }

        let host = host?;

        // Use shared client for better connection pooling
        let client = get_shared_client();

        // Configure retry settings with Databricks' specific requirements
        let retry_config = RetryConfig {
            max_retries: config_builder
                .get_param("MAX_RETRIES", None)
                .and_then(|v| v.parse::<u32>().ok())
                .unwrap_or(DATABRICKS_MAX_RETRIES),
            initial_delay_ms: config_builder
                .get_param("INITIAL_RETRY_INTERVAL_MS", None)
                .and_then(|v| v.parse::<u64>().ok())
                .unwrap_or(DATABRICKS_INITIAL_RETRY_INTERVAL_MS),
            max_delay_ms: config_builder
                .get_param("MAX_RETRY_INTERVAL_MS", None)
                .and_then(|v| v.parse::<u64>().ok())
                .unwrap_or(DATABRICKS_MAX_RETRY_INTERVAL_MS),
            backoff_multiplier: 2.0,
        };

        // If we find a databricks token we prefer that
        if let Ok(api_key) = config.get_secret("DATABRICKS_TOKEN") {
            return Ok(Self {
                client,
                host,
                auth: DatabricksAuth::token(api_key),
                model,
                image_format: ImageFormat::OpenAi,
                retry_config,
            });
        }

        // Otherwise use Oauth flow
        Ok(Self {
            client,
            auth: DatabricksAuth::oauth(host.clone()),
            host,
            model,
            image_format: ImageFormat::OpenAi,
            retry_config,
        })
    }

    /// Create a new DatabricksProvider with the specified host and token
    ///
    /// # Arguments
    ///
    /// * `host` - The Databricks host URL
    /// * `token` - The Databricks API token
    ///
    /// # Returns
    ///
    /// Returns a Result containing the new DatabricksProvider instance
    pub fn from_params(host: String, api_key: String, model: ModelConfig) -> Result<Self> {
        // Use shared client for better connection pooling
        let client = get_shared_client();

        Ok(Self {
            client,
            host,
            auth: DatabricksAuth::token(api_key),
            model,
            image_format: ImageFormat::OpenAi,
            retry_config: RetryConfig::default(),
        })
    }

    async fn ensure_auth_header(&self) -> Result<String> {
        match &self.auth {
            DatabricksAuth::Token(token) => Ok(format!("Bearer {}", token)),
            DatabricksAuth::OAuth {
                host,
                client_id,
                redirect_url,
                scopes,
            } => {
                let token =
                    oauth::get_oauth_token_async(host, client_id, redirect_url, scopes).await?;
                Ok(format!("Bearer {}", token))
            }
        }
    }

    async fn post(&self, payload: Value) -> Result<Value, ProviderError> {
        // Check if this is an embedding request by looking at the payload structure
        let is_embedding = payload.get("input").is_some() && payload.get("messages").is_none();
        let path = if is_embedding {
            // For embeddings, use the embeddings endpoint
            format!("serving-endpoints/{}/invocations", "text-embedding-3-small")
        } else {
            // For chat completions, use the model name in the path
            format!("serving-endpoints/{}/invocations", self.model.model_name)
        };

<<<<<<< HEAD
        match self.post_with_retry(path.as_str(), &payload).await {
            Ok(res) => res.json().await.map_err(|_| {
                ProviderError::RequestFailed("Response body is not valid JSON".to_string())
            }),
            Err(e) => Err(e),
        }
    }

    async fn post_with_retry(
        &self,
        path: &str,
        payload: &Value,
    ) -> Result<reqwest::Response, ProviderError> {
        let base_url = Url::parse(&self.host)
            .map_err(|e| ProviderError::RequestFailed(format!("Invalid base URL: {e}")))?;
        let url = base_url.join(path).map_err(|e| {
            ProviderError::RequestFailed(format!("Failed to construct endpoint URL: {e}"))
        })?;

        let mut attempts = 0;
        loop {
            let auth_header = self.ensure_auth_header().await?;
=======
        let url = build_endpoint_url(&self.host, &path)?;

        // Use retry logic for resilience
        retry_with_backoff(&self.retry_config, || async {
            // Get a fresh auth token for each attempt
            let auth_header = self.ensure_auth_header().await.map_err(|e| {
                tracing::error!("Authentication error: {:?}", e);
                ProviderError::RequestFailed(format!("Failed to get authentication token: {}", e))
            })?;

>>>>>>> fdeb9a98
            let response = self
                .client
                .post(url.clone())
                .header("Authorization", auth_header)
                .json(payload)
                .send()
                .await?;

            let status = response.status();
<<<<<<< HEAD

            break match status {
                StatusCode::OK => Ok(response),
                StatusCode::TOO_MANY_REQUESTS
                | StatusCode::INTERNAL_SERVER_ERROR
                | StatusCode::SERVICE_UNAVAILABLE => {
                    if attempts < self.retry_config.max_retries {
                        attempts += 1;
                        tracing::warn!(
                            "{}: retrying ({}/{})",
                            status,
                            attempts,
                            self.retry_config.max_retries
                        );

                        let delay = self.retry_config.delay_for_attempt(attempts);
                        tracing::info!("Backing off for {:?} before retry", delay);
                        sleep(delay).await;

                        continue;
                    }

                    Err(match status {
                        StatusCode::TOO_MANY_REQUESTS => {
                            ProviderError::RateLimitExceeded("Rate limit exceeded".to_string())
                        }
                        _ => ProviderError::ServerError("Server error".to_string()),
                    })
=======
            let response_body: Option<Value> = response.json().await.ok();

            match status {
                StatusCode::OK => {
                    response_body.ok_or_else(|| {
                        ProviderError::RequestFailed("Response body is not valid JSON".to_string())
                    })
                }
                StatusCode::UNAUTHORIZED | StatusCode::FORBIDDEN => {
                    Err(ProviderError::Authentication(format!(
                        "Authentication failed. Please ensure your API keys are valid and have the required permissions. \
                        Status: {}. Response: {:?}",
                        status, response_body
                    )))
>>>>>>> fdeb9a98
                }
                StatusCode::BAD_REQUEST => {
                    // Databricks provides a generic 'error' but also includes 'external_model_message' which is provider specific
                    // We try to extract the error message from the payload and check for phrases that indicate context length exceeded
<<<<<<< HEAD
                    let bytes = response.bytes().await?;
                    let payload_str = String::from_utf8_lossy(&bytes).to_lowercase();
=======
                    let payload_str = serde_json::to_string(&response_body)
                        .unwrap_or_default()
                        .to_lowercase();
>>>>>>> fdeb9a98
                    let check_phrases = [
                        "too long",
                        "context length",
                        "context_length_exceeded",
                        "reduce the length",
                        "token count",
                        "exceeds",
                        "exceed context limit",
                        "input length",
                        "max_tokens",
                        "decrease input length",
                        "context limit",
                    ];
                    if check_phrases.iter().any(|c| payload_str.contains(c)) {
                        return Err(ProviderError::ContextLengthExceeded(payload_str));
                    }

                    let mut error_msg = "Unknown error".to_string();
<<<<<<< HEAD
                    if let Ok(response_json) = serde_json::from_slice::<Value>(&bytes) {
=======
                    if let Some(payload) = &response_body {
>>>>>>> fdeb9a98
                        // try to convert message to string, if that fails use external_model_message
                        error_msg = response_json
                            .get("message")
                            .and_then(|m| m.as_str())
                            .or_else(|| {
                                response_json
                                    .get("external_model_message")
                                    .and_then(|ext| ext.get("message"))
                                    .and_then(|m| m.as_str())
                            })
                            .unwrap_or("Unknown error")
                            .to_string();
                    }

                    tracing::debug!(
                        "{}",
                        format!(
                            "Provider request failed with status: {}. Payload: {:?}",
<<<<<<< HEAD
                            status, payload_str
=======
                            status, response_body
>>>>>>> fdeb9a98
                        )
                    );
                    Err(ProviderError::RequestFailed(format!(
                        "Request failed with status: {}. Message: {}",
                        status, error_msg
                    )))
                }
<<<<<<< HEAD
=======
                StatusCode::TOO_MANY_REQUESTS => {
                    Err(ProviderError::RateLimitExceeded(format!("{:?}", response_body)))
                }
                StatusCode::INTERNAL_SERVER_ERROR | StatusCode::SERVICE_UNAVAILABLE => {
                    Err(ProviderError::ServerError(format!("{:?}", response_body)))
                }
>>>>>>> fdeb9a98
                _ => {
                    tracing::debug!(
                        "{}",
                        format!(
                            "Provider request failed with status: {}. Payload: {:?}",
<<<<<<< HEAD
                            status,
                            response.text().await.ok().unwrap_or_default()
=======
                            status, response_body
>>>>>>> fdeb9a98
                        )
                    );
                    Err(ProviderError::RequestFailed(format!(
                        "Request failed with status: {}",
                        status
                    )))
                }
<<<<<<< HEAD
            };
        }
=======
            }
        }).await
>>>>>>> fdeb9a98
    }
}

#[async_trait]
impl Provider for DatabricksProvider {
    fn metadata() -> ProviderMetadata {
        ProviderMetadata::new(
            "databricks",
            "Databricks",
            "Models on Databricks AI Gateway",
            DATABRICKS_DEFAULT_MODEL,
            DATABRICKS_KNOWN_MODELS.to_vec(),
            DATABRICKS_DOC_URL,
            vec![
                ConfigKey::new("DATABRICKS_HOST", true, false, None),
                ConfigKey::new("DATABRICKS_TOKEN", false, true, None),
            ],
        )
    }

    fn get_model_config(&self) -> ModelConfig {
        self.model.clone()
    }

    #[tracing::instrument(
        skip(self, system, messages, tools),
        fields(model_config, input, output, input_tokens, output_tokens, total_tokens)
    )]
    async fn complete(
        &self,
        system: &str,
        messages: &[Message],
        tools: &[Tool],
    ) -> Result<(Message, ProviderUsage), ProviderError> {
        let mut payload = create_request(&self.model, system, messages, tools, &self.image_format)?;
        // Remove the model key which is part of the url with databricks
        payload
            .as_object_mut()
            .expect("payload should have model key")
            .remove("model");

        let response = self.post(payload.clone()).await?;

        // Parse response
        let message = response_to_message(response.clone())?;
        let usage = response.get("usage").map(get_usage).unwrap_or_else(|| {
            tracing::debug!("Failed to get usage data");
            Usage::default()
        });
        let model = get_model(&response);
        emit_debug_trace(&self.model, &payload, &response, &usage);

        Ok((message, ProviderUsage::new(model, usage)))
    }

    async fn stream(
        &self,
        system: &str,
        messages: &[Message],
        tools: &[Tool],
    ) -> Result<MessageStream, ProviderError> {
        let mut payload = create_request(&self.model, system, messages, tools, &self.image_format)?;
        // Remove the model key which is part of the url with databricks
        payload
            .as_object_mut()
            .expect("payload should have model key")
            .remove("model");

        payload
            .as_object_mut()
            .unwrap()
            .insert("stream".to_string(), Value::Bool(true));

        let response = self
            .post_with_retry(
                format!("serving-endpoints/{}/invocations", self.model.model_name).as_str(),
                &payload,
            )
            .await?;

        // Map reqwest error to io::Error
        let stream = response.bytes_stream().map_err(io::Error::other);

        let model_config = self.model.clone();
        // Wrap in a line decoder and yield lines inside the stream
        Ok(Box::pin(try_stream! {
            let stream_reader = StreamReader::new(stream);
            let framed = FramedRead::new(stream_reader, LinesCodec::new()).map_err(anyhow::Error::from);

            let message_stream = response_to_streaming_message(framed);
            pin!(message_stream);
            while let Some(message) = message_stream.next().await {
                let (message, usage) = message.map_err(|e| ProviderError::RequestFailed(format!("Stream decode error: {}", e)))?;
                super::utils::emit_debug_trace(&model_config, &payload, &message, &usage.as_ref().map(|f| f.usage).unwrap_or_default());
                yield (message, usage);
            }
        }))
    }

    fn supports_streaming(&self) -> bool {
        true
    }

    fn supports_embeddings(&self) -> bool {
        true
    }

    async fn create_embeddings(&self, texts: Vec<String>) -> Result<Vec<Vec<f32>>, ProviderError> {
        EmbeddingCapable::create_embeddings(self, texts)
            .await
            .map_err(|e| ProviderError::ExecutionError(e.to_string()))
    }

    async fn fetch_supported_models_async(&self) -> Result<Option<Vec<String>>, ProviderError> {
        let url = build_endpoint_url(&self.host, "api/2.0/serving-endpoints")?;

        let auth_header = match self.ensure_auth_header().await {
            Ok(header) => header,
            Err(e) => {
                tracing::warn!("Failed to authorize with Databricks: {}", e);
                return Ok(None); // Return None to fall back to manual input
            }
        };

        let response = match self
            .client
            .get(url)
            .header("Authorization", auth_header)
            .send()
            .await
        {
            Ok(resp) => resp,
            Err(e) => {
                tracing::warn!("Failed to fetch Databricks models: {}", e);
                return Ok(None); // Return None to fall back to manual input
            }
        };

        if !response.status().is_success() {
            let status = response.status();
            if let Ok(error_text) = response.text().await {
                tracing::warn!(
                    "Failed to fetch Databricks models: {} - {}",
                    status,
                    error_text
                );
            } else {
                tracing::warn!("Failed to fetch Databricks models: {}", status);
            }
            return Ok(None); // Return None to fall back to manual input
        }

        let json: Value = match response.json().await {
            Ok(json) => json,
            Err(e) => {
                tracing::warn!("Failed to parse Databricks API response: {}", e);
                return Ok(None);
            }
        };

        let endpoints = match json.get("endpoints").and_then(|v| v.as_array()) {
            Some(endpoints) => endpoints,
            None => {
                tracing::warn!(
                    "Unexpected response format from Databricks API: missing 'endpoints' array"
                );
                return Ok(None);
            }
        };

        let models: Vec<String> = endpoints
            .iter()
            .filter_map(|endpoint| {
                endpoint
                    .get("name")
                    .and_then(|v| v.as_str())
                    .map(|name| name.to_string())
            })
            .collect();

        if models.is_empty() {
            tracing::debug!("No serving endpoints found in Databricks workspace");
            Ok(None)
        } else {
            tracing::debug!(
                "Found {} serving endpoints in Databricks workspace",
                models.len()
            );
            Ok(Some(models))
        }
    }
}

#[async_trait]
impl EmbeddingCapable for DatabricksProvider {
    async fn create_embeddings(&self, texts: Vec<String>) -> Result<Vec<Vec<f32>>> {
        if texts.is_empty() {
            return Ok(vec![]);
        }

        // Create request in Databricks format for embeddings
        let request = json!({
            "input": texts,
        });

        let response = self.post(request).await?;

        let embeddings = response["data"]
            .as_array()
            .ok_or_else(|| anyhow::anyhow!("Invalid response format: missing data array"))?
            .iter()
            .map(|item| {
                item["embedding"]
                    .as_array()
                    .ok_or_else(|| anyhow::anyhow!("Invalid embedding format"))?
                    .iter()
                    .map(|v| v.as_f64().map(|f| f as f32))
                    .collect::<Option<Vec<f32>>>()
                    .ok_or_else(|| anyhow::anyhow!("Invalid embedding values"))
            })
            .collect::<Result<Vec<Vec<f32>>>>()?;

        Ok(embeddings)
    }
}<|MERGE_RESOLUTION|>--- conflicted
+++ resolved
@@ -6,8 +6,10 @@
 use serde::{Deserialize, Serialize};
 use serde_json::Value;
 use std::io;
+use std::sync::Arc;
 use std::time::Duration;
 use tokio::pin;
+use tokio::time::sleep;
 use tokio_util::io::StreamReader;
 
 use super::base::{ConfigKey, MessageStream, Provider, ProviderMetadata, ProviderUsage, Usage};
@@ -25,20 +27,6 @@
 use crate::providers::formats::openai::{get_usage, response_to_streaming_message};
 use mcp_core::tool::Tool;
 use serde_json::json;
-<<<<<<< HEAD
-use tokio::time::sleep;
-use tokio_stream::StreamExt;
-use tokio_util::codec::{FramedRead, LinesCodec};
-use url::Url;
-=======
-
-use anyhow::Result;
-use async_trait::async_trait;
-use reqwest::{Client, StatusCode};
-use serde::{Deserialize, Serialize};
-use serde_json::Value;
-use std::sync::Arc;
->>>>>>> fdeb9a98
 
 const DEFAULT_CLIENT_ID: &str = "databricks-cli";
 const DEFAULT_REDIRECT_URL: &str = "http://localhost:8020";
@@ -223,30 +211,6 @@
             format!("serving-endpoints/{}/invocations", self.model.model_name)
         };
 
-<<<<<<< HEAD
-        match self.post_with_retry(path.as_str(), &payload).await {
-            Ok(res) => res.json().await.map_err(|_| {
-                ProviderError::RequestFailed("Response body is not valid JSON".to_string())
-            }),
-            Err(e) => Err(e),
-        }
-    }
-
-    async fn post_with_retry(
-        &self,
-        path: &str,
-        payload: &Value,
-    ) -> Result<reqwest::Response, ProviderError> {
-        let base_url = Url::parse(&self.host)
-            .map_err(|e| ProviderError::RequestFailed(format!("Invalid base URL: {e}")))?;
-        let url = base_url.join(path).map_err(|e| {
-            ProviderError::RequestFailed(format!("Failed to construct endpoint URL: {e}"))
-        })?;
-
-        let mut attempts = 0;
-        loop {
-            let auth_header = self.ensure_auth_header().await?;
-=======
         let url = build_endpoint_url(&self.host, &path)?;
 
         // Use retry logic for resilience
@@ -257,46 +221,15 @@
                 ProviderError::RequestFailed(format!("Failed to get authentication token: {}", e))
             })?;
 
->>>>>>> fdeb9a98
             let response = self
                 .client
                 .post(url.clone())
                 .header("Authorization", auth_header)
-                .json(payload)
+                .json(&payload)
                 .send()
                 .await?;
 
             let status = response.status();
-<<<<<<< HEAD
-
-            break match status {
-                StatusCode::OK => Ok(response),
-                StatusCode::TOO_MANY_REQUESTS
-                | StatusCode::INTERNAL_SERVER_ERROR
-                | StatusCode::SERVICE_UNAVAILABLE => {
-                    if attempts < self.retry_config.max_retries {
-                        attempts += 1;
-                        tracing::warn!(
-                            "{}: retrying ({}/{})",
-                            status,
-                            attempts,
-                            self.retry_config.max_retries
-                        );
-
-                        let delay = self.retry_config.delay_for_attempt(attempts);
-                        tracing::info!("Backing off for {:?} before retry", delay);
-                        sleep(delay).await;
-
-                        continue;
-                    }
-
-                    Err(match status {
-                        StatusCode::TOO_MANY_REQUESTS => {
-                            ProviderError::RateLimitExceeded("Rate limit exceeded".to_string())
-                        }
-                        _ => ProviderError::ServerError("Server error".to_string()),
-                    })
-=======
             let response_body: Option<Value> = response.json().await.ok();
 
             match status {
@@ -311,19 +244,13 @@
                         Status: {}. Response: {:?}",
                         status, response_body
                     )))
->>>>>>> fdeb9a98
                 }
                 StatusCode::BAD_REQUEST => {
                     // Databricks provides a generic 'error' but also includes 'external_model_message' which is provider specific
                     // We try to extract the error message from the payload and check for phrases that indicate context length exceeded
-<<<<<<< HEAD
-                    let bytes = response.bytes().await?;
-                    let payload_str = String::from_utf8_lossy(&bytes).to_lowercase();
-=======
                     let payload_str = serde_json::to_string(&response_body)
                         .unwrap_or_default()
                         .to_lowercase();
->>>>>>> fdeb9a98
                     let check_phrases = [
                         "too long",
                         "context length",
@@ -342,17 +269,13 @@
                     }
 
                     let mut error_msg = "Unknown error".to_string();
-<<<<<<< HEAD
-                    if let Ok(response_json) = serde_json::from_slice::<Value>(&bytes) {
-=======
                     if let Some(payload) = &response_body {
->>>>>>> fdeb9a98
                         // try to convert message to string, if that fails use external_model_message
-                        error_msg = response_json
+                        error_msg = payload
                             .get("message")
                             .and_then(|m| m.as_str())
                             .or_else(|| {
-                                response_json
+                                payload
                                     .get("external_model_message")
                                     .and_then(|ext| ext.get("message"))
                                     .and_then(|m| m.as_str())
@@ -365,11 +288,7 @@
                         "{}",
                         format!(
                             "Provider request failed with status: {}. Payload: {:?}",
-<<<<<<< HEAD
-                            status, payload_str
-=======
                             status, response_body
->>>>>>> fdeb9a98
                         )
                     );
                     Err(ProviderError::RequestFailed(format!(
@@ -377,26 +296,18 @@
                         status, error_msg
                     )))
                 }
-<<<<<<< HEAD
-=======
                 StatusCode::TOO_MANY_REQUESTS => {
                     Err(ProviderError::RateLimitExceeded(format!("{:?}", response_body)))
                 }
                 StatusCode::INTERNAL_SERVER_ERROR | StatusCode::SERVICE_UNAVAILABLE => {
                     Err(ProviderError::ServerError(format!("{:?}", response_body)))
                 }
->>>>>>> fdeb9a98
                 _ => {
                     tracing::debug!(
                         "{}",
                         format!(
                             "Provider request failed with status: {}. Payload: {:?}",
-<<<<<<< HEAD
-                            status,
-                            response.text().await.ok().unwrap_or_default()
-=======
                             status, response_body
->>>>>>> fdeb9a98
                         )
                     );
                     Err(ProviderError::RequestFailed(format!(
@@ -404,13 +315,8 @@
                         status
                     )))
                 }
-<<<<<<< HEAD
-            };
-        }
-=======
             }
         }).await
->>>>>>> fdeb9a98
     }
 }
 
@@ -484,12 +390,29 @@
             .unwrap()
             .insert("stream".to_string(), Value::Bool(true));
 
+        let url = build_endpoint_url(
+            &self.host,
+            &format!("serving-endpoints/{}/invocations", self.model.model_name),
+        )?;
+
+        // For streaming, we can't use the standard retry logic because we need the response stream
+        let auth_header = self.ensure_auth_header().await?;
         let response = self
-            .post_with_retry(
-                format!("serving-endpoints/{}/invocations", self.model.model_name).as_str(),
-                &payload,
-            )
+            .client
+            .post(url)
+            .header("Authorization", auth_header)
+            .json(&payload)
+            .send()
             .await?;
+
+        if !response.status().is_success() {
+            let status = response.status();
+            let error_text = response.text().await.unwrap_or_default();
+            return Err(ProviderError::RequestFailed(format!(
+                "Streaming request failed with status: {}. Error: {}",
+                status, error_text
+            )));
+        }
 
         // Map reqwest error to io::Error
         let stream = response.bytes_stream().map_err(io::Error::other);
@@ -498,11 +421,11 @@
         // Wrap in a line decoder and yield lines inside the stream
         Ok(Box::pin(try_stream! {
             let stream_reader = StreamReader::new(stream);
-            let framed = FramedRead::new(stream_reader, LinesCodec::new()).map_err(anyhow::Error::from);
+            let framed = tokio_util::codec::FramedRead::new(stream_reader, tokio_util::codec::LinesCodec::new()).map_err(anyhow::Error::from);
 
             let message_stream = response_to_streaming_message(framed);
             pin!(message_stream);
-            while let Some(message) = message_stream.next().await {
+            while let Some(message) = futures::StreamExt::next(&mut message_stream).await {
                 let (message, usage) = message.map_err(|e| ProviderError::RequestFailed(format!("Stream decode error: {}", e)))?;
                 super::utils::emit_debug_trace(&model_config, &payload, &message, &usage.as_ref().map(|f| f.usage).unwrap_or_default());
                 yield (message, usage);
