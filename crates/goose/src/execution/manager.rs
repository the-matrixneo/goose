<<<<<<< HEAD
//! Agent lifecycle management with session isolation

use super::SessionExecutionMode;
use crate::agents::extension::PlatformExtensionContext;
=======
>>>>>>> 601efb2c
use crate::agents::Agent;
use crate::config::APP_STRATEGY;
use crate::model::ModelConfig;
use crate::providers::create;
use crate::scheduler_factory::SchedulerFactory;
use crate::scheduler_trait::SchedulerTrait;
use anyhow::Result;
use etcetera::{choose_app_strategy, AppStrategy};
use lru::LruCache;
use std::num::NonZeroUsize;
use std::sync::Arc;
use tokio::sync::{OnceCell, RwLock};
use tracing::{debug, info, warn};

const DEFAULT_MAX_SESSION: usize = 100;

static AGENT_MANAGER: OnceCell<Arc<AgentManager>> = OnceCell::const_new();

pub struct AgentManager {
    sessions: Arc<RwLock<LruCache<String, Arc<Agent>>>>,
    scheduler: Arc<dyn SchedulerTrait>,
    default_provider: Arc<RwLock<Option<Arc<dyn crate::providers::base::Provider>>>>,
}

impl AgentManager {
    /// Reset the global singleton - ONLY for testing
    pub fn reset_for_test() {
        unsafe {
            // Cast away the const to get mutable access
            // This is safe in test context where we control execution with #[serial]
            let cell_ptr = &AGENT_MANAGER as *const OnceCell<Arc<AgentManager>>
                as *mut OnceCell<Arc<AgentManager>>;
            let _ = (*cell_ptr).take();
        }
    }

    // Private constructor - prevents direct instantiation in production
    async fn new(max_sessions: Option<usize>) -> Result<Self> {
        // Construct scheduler with the standard goose-server path
        let schedule_file_path = choose_app_strategy(APP_STRATEGY.clone())?
            .data_dir()
            .join("schedule.json");

        let scheduler = SchedulerFactory::create(schedule_file_path).await?;

        let capacity = NonZeroUsize::new(max_sessions.unwrap_or(DEFAULT_MAX_SESSION))
            .unwrap_or_else(|| NonZeroUsize::new(100).unwrap());

        let manager = Self {
            sessions: Arc::new(RwLock::new(LruCache::new(capacity))),
            scheduler,
            default_provider: Arc::new(RwLock::new(None)),
        };

        let _ = manager.configure_default_provider().await;

        Ok(manager)
    }

    pub async fn instance() -> Result<Arc<Self>> {
        AGENT_MANAGER
            .get_or_try_init(|| async {
                let manager = Self::new(Some(DEFAULT_MAX_SESSION)).await?;
                Ok(Arc::new(manager))
            })
            .await
            .cloned()
    }

    pub async fn scheduler(&self) -> Result<Arc<dyn SchedulerTrait>> {
        Ok(Arc::clone(&self.scheduler))
    }

    pub async fn set_default_provider(&self, provider: Arc<dyn crate::providers::base::Provider>) {
        debug!("Setting default provider on AgentManager");
        *self.default_provider.write().await = Some(provider);
    }

    pub async fn configure_default_provider(&self) -> Result<()> {
        let provider_name = std::env::var("GOOSE_DEFAULT_PROVIDER")
            .or_else(|_| std::env::var("GOOSE_PROVIDER__TYPE"))
            .ok();

        let model_name = std::env::var("GOOSE_DEFAULT_MODEL")
            .or_else(|_| std::env::var("GOOSE_PROVIDER__MODEL"))
            .ok();

        if provider_name.is_none() || model_name.is_none() {
            return Ok(());
        }

        if let (Some(provider_name), Some(model_name)) = (provider_name, model_name) {
            match ModelConfig::new(&model_name) {
                Ok(model_config) => match create(&provider_name, model_config) {
                    Ok(provider) => {
                        self.set_default_provider(provider).await;
                        info!(
                            "Configured default provider: {} with model: {}",
                            provider_name, model_name
                        );
                    }
                    Err(e) => {
                        warn!("Failed to create default provider {}: {}", provider_name, e)
                    }
                },
                Err(e) => warn!("Failed to create model config for {}: {}", model_name, e),
            }
        }
        Ok(())
    }

    pub async fn get_or_create_agent(&self, session_id: String) -> Result<Arc<Agent>> {
        {
            let mut sessions = self.sessions.write().await;
            if let Some(existing) = sessions.get(&session_id) {
                return Ok(Arc::clone(existing));
            }
        }

<<<<<<< HEAD
        agent
            .extension_manager
            .set_context(PlatformExtensionContext {
                session_id: session_id.clone(),
            })
            .await;

=======
        let agent = Arc::new(Agent::new());
        agent.set_scheduler(Arc::clone(&self.scheduler)).await;
>>>>>>> 601efb2c
        if let Some(provider) = &*self.default_provider.read().await {
            agent.update_provider(Arc::clone(provider)).await?;
        }

        let mut sessions = self.sessions.write().await;
        if let Some(existing) = sessions.get(&session_id) {
            Ok(Arc::clone(existing))
        } else {
            sessions.put(session_id, agent.clone());
            Ok(agent)
        }
    }

    pub async fn remove_session(&self, session_id: &str) -> Result<()> {
        let mut sessions = self.sessions.write().await;
        sessions
            .pop(session_id)
            .ok_or_else(|| anyhow::anyhow!("Session {} not found", session_id))?;
        info!("Removed session {}", session_id);
        Ok(())
    }

    pub async fn has_session(&self, session_id: &str) -> bool {
        self.sessions.read().await.contains(session_id)
    }

    pub async fn session_count(&self) -> usize {
        self.sessions.read().await.len()
    }
}<|MERGE_RESOLUTION|>--- conflicted
+++ resolved
@@ -1,10 +1,4 @@
-<<<<<<< HEAD
-//! Agent lifecycle management with session isolation
-
-use super::SessionExecutionMode;
 use crate::agents::extension::PlatformExtensionContext;
-=======
->>>>>>> 601efb2c
 use crate::agents::Agent;
 use crate::config::APP_STRATEGY;
 use crate::model::ModelConfig;
@@ -124,18 +118,14 @@
             }
         }
 
-<<<<<<< HEAD
+        let agent = Arc::new(Agent::new());
+        agent.set_scheduler(Arc::clone(&self.scheduler)).await;
         agent
             .extension_manager
             .set_context(PlatformExtensionContext {
                 session_id: session_id.clone(),
             })
             .await;
-
-=======
-        let agent = Arc::new(Agent::new());
-        agent.set_scheduler(Arc::clone(&self.scheduler)).await;
->>>>>>> 601efb2c
         if let Some(provider) = &*self.default_provider.read().await {
             agent.update_provider(Arc::clone(provider)).await?;
         }
