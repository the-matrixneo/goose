[package]
name = "goose"
version.workspace = true
edition.workspace = true
authors.workspace = true
license.workspace = true
repository.workspace = true
description.workspace = true

[build-dependencies]
tokio = { version = "1.36", features = ["full"] }
<<<<<<< HEAD
reqwest = { version = "0.11", features = ["json", "rustls-tls"], default-features = false }
=======
reqwest = { version = "0.12.9", features = ["json", "rustls-tls"], default-features = false }
>>>>>>> de90c557

[dependencies]
mcp-core = { path = "../mcp-core" }
dirs = "5.0.1"
anyhow = "1.0"
thiserror = "1.0"
futures = "0.3"
tokio-stream = "0.1"
<<<<<<< HEAD
reqwest = { version = "0.11", features = ["json", "rustls-tls"], default-features = false }
=======
reqwest = { version = "0.12.9", features = [
        "rustls-tls",
        "json",
        "cookies",
        "gzip",
        "brotli",
        "deflate",
        "zstd",
        "charset",
        "http2",
        "stream"
    ], default-features = false }
>>>>>>> de90c557
tokio = { version = "1.0", features = ["full"] }
serde = { version = "1.0", features = ["derive"] }
serde_json = "1.0"
serde_urlencoded = "0.7"
uuid = { version = "1.0", features = ["v4"] }
regex = "1.11.1"
async-trait = "0.1"
async-stream = "0.3"
strum = "0.26"
strum_macros = "0.26"
tera = "1.20.0"
tokenizers = "0.20.3"
include_dir = "0.7.4"
chrono = { version = "0.4.38", features = ["serde"] }
indoc = "2.0.5"
nanoid = "0.4"
sha2 = "0.10"
base64 = "0.21"
url = "2.5"
urlencoding = "2.1.3"
axum = { version = "0.7" }
tower-http = { version = "0.5", features = ["cors"] }
webbrowser = "0.8"
dotenv = "0.15"
xcap = "0.0.14"
libc = "=0.2.167"
lazy_static = "1.5"
kill_tree = "0.2.4"

keyring = { version = "3.6.1", features = [
    "apple-native",
    "windows-native",
    "sync-secret-service",
] }
shellexpand = "3.1.0"
rust_decimal = "1.36.0"
rust_decimal_macros = "1.36.0"

[dev-dependencies]
sysinfo = "0.32.1"
wiremock = "0.6.0"
mockito = "1.2"
tempfile = "3.8"
mockall = "0.11"
criterion = "0.5"
tokio-test = "0.4"

[[example]]
name = "databricks_oauth"
path = "examples/databricks_oauth.rs"

[[bench]]
name = "tokenization_benchmark"
harness = false

#[target.aarch64-unknown-linux-gnu]
#linker = "aarch64-linux-gnu-ld"<|MERGE_RESOLUTION|>--- conflicted
+++ resolved
@@ -9,11 +9,7 @@
 
 [build-dependencies]
 tokio = { version = "1.36", features = ["full"] }
-<<<<<<< HEAD
-reqwest = { version = "0.11", features = ["json", "rustls-tls"], default-features = false }
-=======
 reqwest = { version = "0.12.9", features = ["json", "rustls-tls"], default-features = false }
->>>>>>> de90c557
 
 [dependencies]
 mcp-core = { path = "../mcp-core" }
@@ -22,9 +18,6 @@
 thiserror = "1.0"
 futures = "0.3"
 tokio-stream = "0.1"
-<<<<<<< HEAD
-reqwest = { version = "0.11", features = ["json", "rustls-tls"], default-features = false }
-=======
 reqwest = { version = "0.12.9", features = [
         "rustls-tls",
         "json",
@@ -37,7 +30,6 @@
         "http2",
         "stream"
     ], default-features = false }
->>>>>>> de90c557
 tokio = { version = "1.0", features = ["full"] }
 serde = { version = "1.0", features = ["derive"] }
 serde_json = "1.0"
@@ -58,7 +50,7 @@
 base64 = "0.21"
 url = "2.5"
 urlencoding = "2.1.3"
-axum = { version = "0.7" }
+axum = "0.7"
 tower-http = { version = "0.5", features = ["cors"] }
 webbrowser = "0.8"
 dotenv = "0.15"
@@ -91,7 +83,4 @@
 
 [[bench]]
 name = "tokenization_benchmark"
-harness = false
-
-#[target.aarch64-unknown-linux-gnu]
-#linker = "aarch64-linux-gnu-ld"+harness = false