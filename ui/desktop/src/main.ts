import type { OpenDialogOptions, OpenDialogReturnValue } from 'electron';
import {
  app,
  App,
  BrowserWindow,
  dialog,
  globalShortcut,
  ipcMain,
  Menu,
  MenuItem,
  Notification,
  powerSaveBlocker,
  session,
  shell,
  Tray,
} from 'electron';
import { pathToFileURL, format as formatUrl, URLSearchParams } from 'node:url';
import { Buffer } from 'node:buffer';
import fs from 'node:fs/promises';
import fsSync from 'node:fs';
import started from 'electron-squirrel-startup';
import path from 'node:path';
import os from 'node:os';
import { spawn } from 'child_process';
import 'dotenv/config';
import { checkServerStatus, startGoosed } from './goosed';
import { expandTilde, getBinaryPath } from './utils/pathUtils';
import log from './utils/logger';
import { ensureWinShims } from './utils/winShims';
import { addRecentDir, loadRecentDirs } from './utils/recentDirs';
import {
  EnvToggles,
  loadSettings,
  saveSettings,
  SchedulingEngine,
  updateEnvironmentVariables,
  updateSchedulingEngineEnvironment,
} from './utils/settings';
import * as crypto from 'crypto';
// import electron from "electron";
import * as yaml from 'yaml';
import windowStateKeeper from 'electron-window-state';
import {
  getUpdateAvailable,
  registerUpdateIpcHandlers,
  setTrayRef,
  setupAutoUpdater,
  updateTrayMenu,
} from './utils/autoUpdater';
import { UPDATES_ENABLED } from './updates';
import { Recipe } from './recipe';
import './utils/recipeHash';
import { decodeRecipe } from './api';
import { Client, createClient, createConfig } from './api/client';

async function decodeRecipeMain(client: Client, deeplink: string): Promise<Recipe | null> {
  try {
    return (
      await decodeRecipe({
        client,
        throwOnError: true,
        body: { deeplink },
      })
    ).data.recipe;
  } catch (e) {
    console.error('Failed to decode recipe:', e);
  }
  return null;
}

// Updater functions (moved here to keep updates.ts minimal for release replacement)
function shouldSetupUpdater(): boolean {
  // Setup updater if either the flag is enabled OR dev updates are enabled
  return UPDATES_ENABLED || process.env.ENABLE_DEV_UPDATES === 'true';
}

// Define temp directory for pasted images
const gooseTempDir = path.join(app.getPath('temp'), 'goose-pasted-images');

// Function to ensure the temporary directory exists
async function ensureTempDirExists(): Promise<string> {
  try {
    // Check if the path already exists
    try {
      const stats = await fs.stat(gooseTempDir);

      // If it exists but is not a directory, remove it and recreate
      if (!stats.isDirectory()) {
        await fs.unlink(gooseTempDir);
        await fs.mkdir(gooseTempDir, { recursive: true });
      }

      // Startup cleanup: remove old files and any symlinks
      const files = await fs.readdir(gooseTempDir);
      const now = Date.now();
      const MAX_AGE = 24 * 60 * 60 * 1000; // 24 hours in milliseconds

      for (const file of files) {
        const filePath = path.join(gooseTempDir, file);
        try {
          const fileStats = await fs.lstat(filePath);

          // Always remove symlinks
          if (fileStats.isSymbolicLink()) {
            console.warn(
              `[Main] Found symlink in temp directory during startup: ${filePath}. Removing it.`
            );
            await fs.unlink(filePath);
            continue;
          }

          // Remove old files (older than 24 hours)
          if (fileStats.isFile()) {
            const fileAge = now - fileStats.mtime.getTime();
            if (fileAge > MAX_AGE) {
              console.log(
                `[Main] Removing old temp file during startup: ${filePath} (age: ${Math.round(fileAge / (60 * 60 * 1000))} hours)`
              );
              await fs.unlink(filePath);
            }
          }
        } catch (fileError) {
          // If we can't stat the file, try to remove it anyway
          console.warn(`[Main] Could not stat file ${filePath}, attempting to remove:`, fileError);
          try {
            await fs.unlink(filePath);
          } catch (unlinkError) {
            console.error(`[Main] Failed to remove problematic file ${filePath}:`, unlinkError);
          }
        }
      }
    } catch (error) {
      if (error && typeof error === 'object' && 'code' in error && error.code === 'ENOENT') {
        // Directory doesn't exist, create it
        await fs.mkdir(gooseTempDir, { recursive: true });
      } else {
        throw error;
      }
    }

    // Set proper permissions on the directory (0755 = rwxr-xr-x)
    await fs.chmod(gooseTempDir, 0o755);

    console.log('[Main] Temporary directory for pasted images ensured:', gooseTempDir);
  } catch (error) {
    console.error('[Main] Failed to create temp directory:', gooseTempDir, error);
    throw error; // Propagate error
  }
  return gooseTempDir;
}

if (started) app.quit();

// In development mode, force registration as the default protocol client
// In production, register normally
if (MAIN_WINDOW_VITE_DEV_SERVER_URL) {
  // Development mode - force registration
  console.log('[Main] Development mode: Forcing protocol registration for goose://');
  app.setAsDefaultProtocolClient('goose');

  if (process.platform === 'darwin') {
    try {
      // Reset the default handler to ensure dev version takes precedence
      spawn('open', ['-a', process.execPath, '--args', '--reset-protocol-handler', 'goose'], {
        detached: true,
        stdio: 'ignore',
      });
    } catch {
      console.warn('[Main] Could not reset protocol handler');
    }
  }
} else {
  // Production mode - normal registration
  app.setAsDefaultProtocolClient('goose');
}

// Only apply single instance lock on Windows where it's needed for deep links
let gotTheLock = true;
if (process.platform === 'win32') {
  gotTheLock = app.requestSingleInstanceLock();

  if (!gotTheLock) {
    app.quit();
  } else {
    app.on('second-instance', (_event, commandLine) => {
      const protocolUrl = commandLine.find((arg) => arg.startsWith('goose://'));
      if (protocolUrl) {
        const parsedUrl = new URL(protocolUrl);
        // If it's a bot/recipe URL, handle it directly by creating a new window
        if (parsedUrl.hostname === 'bot' || parsedUrl.hostname === 'recipe') {
          app.whenReady().then(async () => {
            const recentDirs = loadRecentDirs();
            const openDir = recentDirs.length > 0 ? recentDirs[0] : null;

            const recipeDeeplink = parseRecipeDeeplink(protocolUrl);
            const scheduledJobId = parsedUrl.searchParams.get('scheduledJob');

            createChat(
              app,
              undefined,
              openDir || undefined,
              undefined,
              undefined,
              undefined,
              undefined,
              recipeDeeplink || undefined,
              scheduledJobId || undefined
            );
          });
          return; // Skip the rest of the handler
        }

        // For non-bot URLs, continue with normal handling
        handleProtocolUrl(protocolUrl);
      }

      // Only focus existing windows for non-bot/recipe URLs
      const existingWindows = BrowserWindow.getAllWindows();
      if (existingWindows.length > 0) {
        const mainWindow = existingWindows[0];
        if (mainWindow.isMinimized()) {
          mainWindow.restore();
        }
        mainWindow.focus();
      }
    });
  }

  // Handle protocol URLs on Windows startup
  const protocolUrl = process.argv.find((arg) => arg.startsWith('goose://'));
  if (protocolUrl) {
    app.whenReady().then(() => {
      handleProtocolUrl(protocolUrl);
    });
  }
}

let firstOpenWindow: BrowserWindow;
let pendingDeepLink: string | null = null;

async function handleProtocolUrl(url: string) {
  if (!url) return;

  pendingDeepLink = url;

  const parsedUrl = new URL(url);
  const recentDirs = loadRecentDirs();
  const openDir = recentDirs.length > 0 ? recentDirs[0] : null;

  if (parsedUrl.hostname === 'bot' || parsedUrl.hostname === 'recipe') {
    // For bot/recipe URLs, get existing window or create new one
    const existingWindows = BrowserWindow.getAllWindows();
    const targetWindow =
      existingWindows.length > 0
        ? existingWindows[0]
        : await createChat(app, undefined, openDir || undefined);
    await processProtocolUrl(parsedUrl, targetWindow);
  } else {
    // For other URL types, reuse existing window if available
    const existingWindows = BrowserWindow.getAllWindows();
    if (existingWindows.length > 0) {
      firstOpenWindow = existingWindows[0];
      if (firstOpenWindow.isMinimized()) {
        firstOpenWindow.restore();
      }
      firstOpenWindow.focus();
    } else {
      firstOpenWindow = await createChat(app, undefined, openDir || undefined);
    }

    if (firstOpenWindow) {
      const webContents = firstOpenWindow.webContents;
      if (webContents.isLoadingMainFrame()) {
        webContents.once('did-finish-load', async () => {
          await processProtocolUrl(parsedUrl, firstOpenWindow);
        });
      } else {
        await processProtocolUrl(parsedUrl, firstOpenWindow);
      }
    }
  }
}

async function processProtocolUrl(parsedUrl: URL, window: BrowserWindow) {
  const recentDirs = loadRecentDirs();
  const openDir = recentDirs.length > 0 ? recentDirs[0] : null;

  if (parsedUrl.hostname === 'extension') {
    window.webContents.send('add-extension', pendingDeepLink);
  } else if (parsedUrl.hostname === 'sessions') {
    window.webContents.send('open-shared-session', pendingDeepLink);
  } else if (parsedUrl.hostname === 'bot' || parsedUrl.hostname === 'recipe') {
    const recipeDeeplink = parsedUrl.searchParams.get('config');
    const scheduledJobId = parsedUrl.searchParams.get('scheduledJob');

    // Create a new window and ignore the passed-in window
    createChat(
      app,
      undefined,
      openDir || undefined,
      undefined,
      undefined,
      undefined,
      undefined,
      recipeDeeplink || undefined,
      scheduledJobId || undefined
    );
  }
  pendingDeepLink = null;
}

let windowDeeplinkURL: string | null = null;

app.on('open-url', async (_event, url) => {
  if (process.platform !== 'win32') {
    const parsedUrl = new URL(url);
    const recentDirs = loadRecentDirs();
    const openDir = recentDirs.length > 0 ? recentDirs[0] : null;

    // Handle bot/recipe URLs by directly creating a new window
    console.log('[Main] Received open-url event:', url);
    if (parsedUrl.hostname === 'bot' || parsedUrl.hostname === 'recipe') {
      console.log('[Main] Detected bot/recipe URL, creating new chat window');
      let recipeDeeplink = parseRecipeDeeplink(url);
      if (recipeDeeplink) {
        windowDeeplinkURL = url;
      }
      const scheduledJobId = parsedUrl.searchParams.get('scheduledJob');

      // Create a new window directly
      await createChat(
        app,
        undefined,
        openDir || undefined,
        undefined,
        undefined,
        undefined,
        undefined,
        recipeDeeplink || undefined,
        scheduledJobId || undefined
      );
      return; // Skip the rest of the handler
    }

    // For non-bot URLs, continue with normal handling
    pendingDeepLink = url;

    const existingWindows = BrowserWindow.getAllWindows();
    if (existingWindows.length > 0) {
      firstOpenWindow = existingWindows[0];
      if (firstOpenWindow.isMinimized()) firstOpenWindow.restore();
      firstOpenWindow.focus();
    } else {
      firstOpenWindow = await createChat(app, undefined, openDir || undefined);
    }

    if (parsedUrl.hostname === 'extension') {
      firstOpenWindow.webContents.send('add-extension', pendingDeepLink);
    } else if (parsedUrl.hostname === 'sessions') {
      firstOpenWindow.webContents.send('open-shared-session', pendingDeepLink);
    }
  }
});

// Handle macOS drag-and-drop onto dock icon
app.on('will-finish-launching', () => {
  if (process.platform === 'darwin') {
    app.setAboutPanelOptions({
      applicationName: 'Goose',
      applicationVersion: app.getVersion(),
    });
  }
});

// Handle drag-and-drop onto dock icon
app.on('open-file', async (event, filePath) => {
  event.preventDefault();
  await handleFileOpen(filePath);
});

// Handle multiple files/folders (macOS only)
if (process.platform === 'darwin') {
  // Use type assertion for non-standard Electron event
  // eslint-disable-next-line @typescript-eslint/no-explicit-any
  app.on('open-files' as any, async (event: any, filePaths: string[]) => {
    event.preventDefault();
    for (const filePath of filePaths) {
      await handleFileOpen(filePath);
    }
  });
}

async function handleFileOpen(filePath: string) {
  try {
    if (!filePath || typeof filePath !== 'string') {
      return;
    }

    const stats = fsSync.lstatSync(filePath);
    let targetDir = filePath;

    // If it's a file, use its parent directory
    if (stats.isFile()) {
      targetDir = path.dirname(filePath);
    }

    // Add to recent directories
    addRecentDir(targetDir);

    // Create new window for the directory
    const newWindow = await createChat(app, undefined, targetDir);

    // Focus the new window
    if (newWindow) {
      newWindow.show();
      newWindow.focus();
      newWindow.moveTop();
    }
  } catch {
    console.error('Failed to handle file open');

    // Show user-friendly error notification
    new Notification({
      title: 'Goose',
      body: `Could not open directory: ${path.basename(filePath)}`,
    }).show();
  }
}

declare var MAIN_WINDOW_VITE_DEV_SERVER_URL: string;
declare var MAIN_WINDOW_VITE_NAME: string;

// State for environment variable toggles
let envToggles: EnvToggles = loadSettings().envToggles;

// Parse command line arguments
const parseArgs = () => {
  let dirPath = null;

  // Remove first two elements in dev mode (electron and script path)
  const args = !dirPath && app.isPackaged ? process.argv : process.argv.slice(2);
  for (let i = 0; i < args.length; i++) {
    if (args[i] === '--dir' && i + 1 < args.length) {
      dirPath = args[i + 1];
      break;
    }
  }

  return { dirPath };
};

interface BundledConfig {
  defaultProvider?: string;
  defaultModel?: string;
  predefinedModels?: string;
  baseUrlShare?: string;
  version?: string;
}

const getBundledConfig = (): BundledConfig => {
  //{env-macro-start}//
  //needed when goose is bundled for a specific provider
  //{env-macro-end}//
  return {
    defaultProvider: process.env.GOOSE_DEFAULT_PROVIDER,
    defaultModel: process.env.GOOSE_DEFAULT_MODEL,
    predefinedModels: process.env.GOOSE_PREDEFINED_MODELS,
    baseUrlShare: process.env.GOOSE_BASE_URL_SHARE,
    version: process.env.GOOSE_VERSION,
  };
};

const { defaultProvider, defaultModel, predefinedModels, baseUrlShare, version } =
  getBundledConfig();

const SERVER_SECRET = process.env.GOOSE_EXTERNAL_BACKEND
  ? 'test'
  : crypto.randomBytes(32).toString('hex');

let appConfig = {
  GOOSE_DEFAULT_PROVIDER: defaultProvider,
  GOOSE_DEFAULT_MODEL: defaultModel,
  GOOSE_PREDEFINED_MODELS: predefinedModels,
  GOOSE_API_HOST: 'http://127.0.0.1',
  GOOSE_PORT: 0,
  GOOSE_WORKING_DIR: '',
  // If GOOSE_ALLOWLIST_WARNING env var is not set, defaults to false (strict blocking mode)
  GOOSE_ALLOWLIST_WARNING: process.env.GOOSE_ALLOWLIST_WARNING === 'true',
};

const windowMap = new Map<number, BrowserWindow>();

const goosedClients = new Map<number, Client>();

// Track power save blockers per window
const windowPowerSaveBlockers = new Map<number, number>(); // windowId -> blockerId

const createChat = async (
  app: App,
  _query?: string,
  dir?: string,
  _version?: string,
  resumeSessionId?: string,
  recipe?: Recipe, // Recipe configuration when already loaded, takes precedence over deeplink
  viewType?: string,
  recipeDeeplink?: string, // Raw deeplink used as a fallback when recipe is not loaded. Required on new windows as we need to wait for the window to load before decoding.
  scheduledJobId?: string // Scheduled job ID if applicable
) => {
  // Initialize variables for process and configuration
  let port = 0;
  let workingDir = '';
  let goosedProcess: import('child_process').ChildProcess | null = null;

<<<<<<< HEAD
  {
=======
  if (viewType === 'recipeEditor') {
    // For recipeEditor, get the port from existing windows' config
    const existingWindows = BrowserWindow.getAllWindows();
    if (existingWindows.length > 0) {
      // Get the config from localStorage through an existing window
      try {
        const config = await existingWindows[0].webContents.executeJavaScript(
          `window.electron.getConfig()`
        );
        if (config) {
          port = config.GOOSE_PORT;
          workingDir = config.GOOSE_WORKING_DIR;
        }
      } catch (e) {
        console.error('Failed to get config from localStorage:', e);
      }
    }
    if (port === 0) {
      console.error('No existing Goose process found for recipeEditor');
      throw new Error('Cannot create recipeEditor window: No existing Goose process found');
    }
  } else {
>>>>>>> 28113b13
    // Apply current environment settings before creating chat
    updateEnvironmentVariables(envToggles);

    // Apply scheduling engine setting
    const settings = loadSettings();
    updateSchedulingEngineEnvironment(settings.schedulingEngine);

    // Start new Goosed process for regular windows
    // Pass through scheduling engine environment variables
    const envVars = {
      GOOSE_SCHEDULER_TYPE: process.env.GOOSE_SCHEDULER_TYPE,
    };
    const [newPort, newWorkingDir, newGoosedProcess] = await startGoosed(
      app,
      SERVER_SECRET,
      dir,
      envVars
    );
    port = newPort;
    workingDir = newWorkingDir;
    goosedProcess = newGoosedProcess;
  }

  // Create window config with loading state for recipe deeplinks
  let isLoadingRecipe = false;
  if (!recipe && recipeDeeplink) {
    isLoadingRecipe = true;
    console.log('[Main] Creating window with recipe loading state for deeplink:', recipeDeeplink);
  }

  // Load and manage window state
  const mainWindowState = windowStateKeeper({
    defaultWidth: 940, // large enough to show the sidebar on launch
    defaultHeight: 800,
  });

  const mainWindow = new BrowserWindow({
    titleBarStyle: process.platform === 'darwin' ? 'hidden' : 'default',
    trafficLightPosition: process.platform === 'darwin' ? { x: 20, y: 16 } : undefined,
    vibrancy: process.platform === 'darwin' ? 'window' : undefined,
    frame: process.platform !== 'darwin',
    x: mainWindowState.x,
    y: mainWindowState.y,
    width: mainWindowState.width,
    height: mainWindowState.height,
    minWidth: 450,
    resizable: true,
    useContentSize: true,
    icon: path.join(__dirname, '../images/icon'),
    webPreferences: {
      spellcheck: true,
      preload: path.join(__dirname, 'preload.js'),
      // Enable features needed for Web Speech API
      webSecurity: true,
      nodeIntegration: false,
      contextIsolation: true,
      additionalArguments: [
        JSON.stringify({
          ...appConfig,
          GOOSE_PORT: port,
          GOOSE_WORKING_DIR: workingDir,
          REQUEST_DIR: dir,
          GOOSE_BASE_URL_SHARE: baseUrlShare,
          GOOSE_VERSION: version,
          recipe: recipe,
        }),
      ],
      partition: 'persist:goose', // Add this line to ensure persistence
    },
  });

  const goosedClient = createClient(
    createConfig({
      baseUrl: `http://127.0.0.1:${port}`,
      headers: {
        'Content-Type': 'application/json',
        'X-Secret-Key': SERVER_SECRET,
      },
    })
  );
  goosedClients.set(mainWindow.id, goosedClient);

  // Let windowStateKeeper manage the window
  mainWindowState.manage(mainWindow);

  // Enable spellcheck / right and ctrl + click on mispelled word
  //
  // NOTE: We could use webContents.session.availableSpellCheckerLanguages to include
  // all languages in the list of spell checked words, but it diminishes the times you
  // get red squigglies back for mispelled english words. Given the rest of Goose only
  // renders in english right now, this feels like the correct set of language codes
  // for the moment.
  //
  mainWindow.webContents.session.setSpellCheckerLanguages(['en-US', 'en-GB']);
  mainWindow.webContents.on('context-menu', (_event, params) => {
    const menu = new Menu();

    // Add each spelling suggestion
    for (const suggestion of params.dictionarySuggestions) {
      menu.append(
        new MenuItem({
          label: suggestion,
          click: () => mainWindow.webContents.replaceMisspelling(suggestion),
        })
      );
    }

    // Allow users to add the misspelled word to the dictionary
    if (params.misspelledWord) {
      menu.append(
        new MenuItem({
          label: 'Add to dictionary',
          click: () =>
            mainWindow.webContents.session.addWordToSpellCheckerDictionary(params.misspelledWord),
        })
      );
    }

    menu.popup();
  });

  // Handle new window creation for links
  mainWindow.webContents.setWindowOpenHandler(({ url }) => {
    // Open all links in external browser
    if (url.startsWith('http:') || url.startsWith('https:')) {
      shell.openExternal(url);
      return { action: 'deny' };
    }
    return { action: 'allow' };
  });

  // Handle new-window events (alternative approach for external links)
  // Use type assertion for non-standard Electron event
  // eslint-disable-next-line @typescript-eslint/no-explicit-any
  mainWindow.webContents.on('new-window' as any, function (event: any, url: string) {
    event.preventDefault();
    shell.openExternal(url);
  });

  const windowId = mainWindow.id;
  const url = MAIN_WINDOW_VITE_DEV_SERVER_URL
    ? new URL(MAIN_WINDOW_VITE_DEV_SERVER_URL)
    : pathToFileURL(path.join(__dirname, `../renderer/${MAIN_WINDOW_VITE_NAME}/index.html`));

  let appPath = '/';
  const routeMap: Record<string, string> = {
    chat: '/',
    pair: '/pair',
    settings: '/settings',
    sessions: '/sessions',
    schedules: '/schedules',
    recipes: '/recipes',
    permission: '/permission',
    ConfigureProviders: '/configure-providers',
    sharedSession: '/shared-session',
    welcome: '/welcome',
  };

  if (viewType) {
    appPath = routeMap[viewType] || '/';
  }
  if (appPath === '/' && (recipe !== undefined || recipeDeeplink !== undefined)) {
    appPath = '/pair';
  }

  let searchParams = new URLSearchParams();
  if (resumeSessionId) {
    searchParams.set('resumeSessionId', resumeSessionId);
    if (appPath === '/') {
      appPath = '/pair';
    }
  }

  // Goose's react app uses HashRouter, so the path + search params follow a #/
  url.hash = `${appPath}?${searchParams.toString()}`;
  let formattedUrl = formatUrl(url);
  log.info('Opening URL: ', formattedUrl);
  mainWindow.loadURL(formattedUrl);

  // Set up local keyboard shortcuts that only work when the window is focused
  mainWindow.webContents.on('before-input-event', (event, input) => {
    if (input.key === 'r' && input.meta) {
      mainWindow.reload();
      event.preventDefault();
    }

    if (input.key === 'i' && input.alt && input.meta) {
      mainWindow.webContents.openDevTools();
      event.preventDefault();
    }
  });

  mainWindow.on('app-command', (e, cmd) => {
    if (cmd === 'browser-backward') {
      mainWindow.webContents.send('mouse-back-button-clicked');
      e.preventDefault();
    }
  });

  // Handle mouse back button (button 3)
  // Use type assertion for non-standard Electron event
  // eslint-disable-next-line @typescript-eslint/no-explicit-any
  mainWindow.webContents.on('mouse-up' as any, function (_event: any, mouseButton: number) {
    // MouseButton 3 is the back button.
    if (mouseButton === 3) {
      mainWindow.webContents.send('mouse-back-button-clicked');
    }
  });

  windowMap.set(windowId, mainWindow);

  // Handle recipe decoding in the background after window is created
  if (isLoadingRecipe && recipeDeeplink) {
    console.log('[Main] Starting background recipe decoding for:', recipeDeeplink);

    // Decode recipe asynchronously after window is created
    decodeRecipeMain(goosedClient, recipeDeeplink)
      .then((decodedRecipe) => {
        if (decodedRecipe) {
          console.log('[Main] Recipe decoded successfully, updating window config');

          // Handle scheduled job parameters if present
          if (scheduledJobId) {
            decodedRecipe.scheduledJobId = scheduledJobId;
            decodedRecipe.isScheduledExecution = true;
          }

          // Send the decoded recipe to the renderer process
          mainWindow.webContents.send('recipe-decoded', decodedRecipe);
        } else {
          console.error('[Main] Failed to decode recipe from deeplink');
          // Send error to renderer
          mainWindow.webContents.send('recipe-decode-error', 'Failed to decode recipe');
        }
      })
      .catch((error) => {
        console.error('[Main] Error decoding recipe:', error);
        // Send error to renderer
        mainWindow.webContents.send('recipe-decode-error', error.message || 'Unknown error');
      });
  }

  // Handle window closure
  mainWindow.on('closed', () => {
    windowMap.delete(windowId);

    if (windowPowerSaveBlockers.has(windowId)) {
      const blockerId = windowPowerSaveBlockers.get(windowId)!;
      try {
        powerSaveBlocker.stop(blockerId);
        console.log(
          `[Main] Stopped power save blocker ${blockerId} for closing window ${windowId}`
        );
      } catch (error) {
        console.error(
          `[Main] Failed to stop power save blocker ${blockerId} for window ${windowId}:`,
          error
        );
      }
      windowPowerSaveBlockers.delete(windowId);
    }

    if (goosedProcess && typeof goosedProcess === 'object' && 'kill' in goosedProcess) {
      goosedProcess.kill();
    }
  });
  return mainWindow;
};

// Track tray instance
let tray: Tray | null = null;

const destroyTray = () => {
  if (tray) {
    tray.destroy();
    tray = null;
  }
};

const createTray = () => {
  // If tray already exists, destroy it first
  destroyTray();

  const isDev = process.env.NODE_ENV === 'development';
  let iconPath: string;

  if (isDev) {
    iconPath = path.join(process.cwd(), 'src', 'images', 'iconTemplate.png');
  } else {
    iconPath = path.join(process.resourcesPath, 'images', 'iconTemplate.png');
  }

  tray = new Tray(iconPath);

  // Set tray reference for auto-updater
  setTrayRef(tray);

  // Initially build menu based on update status
  updateTrayMenu(getUpdateAvailable());

  // On Windows, clicking the tray icon should show the window
  if (process.platform === 'win32') {
    tray.on('click', showWindow);
  }
};

const showWindow = async () => {
  const windows = BrowserWindow.getAllWindows();

  if (windows.length === 0) {
    log.info('No windows are open, creating a new one...');
    const recentDirs = loadRecentDirs();
    const openDir = recentDirs.length > 0 ? recentDirs[0] : null;
    await createChat(app, undefined, openDir || undefined);
    return;
  }

  // Define the initial offset values
  const initialOffsetX = 30;
  const initialOffsetY = 30;

  // Iterate over all windows
  windows.forEach((win, index) => {
    const currentBounds = win.getBounds();
    const newX = currentBounds.x + initialOffsetX * index;
    const newY = currentBounds.y + initialOffsetY * index;

    win.setBounds({
      x: newX,
      y: newY,
      width: currentBounds.width,
      height: currentBounds.height,
    });

    if (!win.isVisible()) {
      win.show();
    }

    win.focus();
  });
};

const buildRecentFilesMenu = () => {
  const recentDirs = loadRecentDirs();
  return recentDirs.map((dir) => ({
    label: dir,
    click: () => {
      createChat(app, undefined, dir);
    },
  }));
};

const openDirectoryDialog = async (): Promise<OpenDialogReturnValue> => {
  // Get the current working directory from the focused window
  let defaultPath: string | undefined;
  const currentWindow = BrowserWindow.getFocusedWindow();

  if (currentWindow) {
    try {
      const currentWorkingDir = await currentWindow.webContents.executeJavaScript(
        `window.appConfig ? window.appConfig.get('GOOSE_WORKING_DIR') : null`
      );

      if (currentWorkingDir && typeof currentWorkingDir === 'string') {
        // Verify the directory exists before using it as default
        try {
          const stats = fsSync.lstatSync(currentWorkingDir);
          if (stats.isDirectory()) {
            defaultPath = currentWorkingDir;
          }
        } catch (error) {
          if (error && typeof error === 'object' && 'code' in error) {
            const fsError = error as { code?: string; message?: string };
            if (
              fsError.code === 'ENOENT' ||
              fsError.code === 'EACCES' ||
              fsError.code === 'EPERM'
            ) {
              console.warn(
                `Current working directory not accessible (${fsError.code}): ${currentWorkingDir}, falling back to home directory`
              );
              defaultPath = os.homedir();
            } else {
              console.warn(
                `Unexpected filesystem error (${fsError.code}) for directory ${currentWorkingDir}:`,
                fsError.message
              );
              defaultPath = os.homedir();
            }
          } else {
            console.warn(`Unexpected error checking directory ${currentWorkingDir}:`, error);
            defaultPath = os.homedir();
          }
        }
      }
    } catch (error) {
      console.warn('Failed to get current working directory from window:', error);
    }
  }

  if (!defaultPath) {
    defaultPath = os.homedir();
  }

  const result = (await dialog.showOpenDialog({
    properties: ['openFile', 'openDirectory', 'createDirectory'],
    defaultPath: defaultPath,
  })) as unknown as OpenDialogReturnValue;

  if (!result.canceled && result.filePaths.length > 0) {
    const selectedPath = result.filePaths[0];

    // If a file was selected, use its parent directory
    let dirToAdd = selectedPath;
    try {
      const stats = fsSync.lstatSync(selectedPath);

      // Reject symlinks for security
      if (stats.isSymbolicLink()) {
        console.warn(`Selected path is a symlink, using parent directory for security`);
        dirToAdd = path.dirname(selectedPath);
      } else if (stats.isFile()) {
        dirToAdd = path.dirname(selectedPath);
      }
    } catch {
      console.warn(`Could not stat selected path, using parent directory`);
      dirToAdd = path.dirname(selectedPath); // Fallback to parent directory
    }

    addRecentDir(dirToAdd);

    let recipeDeeplink: string | undefined = undefined;
    if (windowDeeplinkURL) {
      recipeDeeplink = parseRecipeDeeplink(windowDeeplinkURL);
    }
    // Create a new window with the selected directory
    await createChat(
      app,
      undefined,
      dirToAdd,
      undefined,
      undefined,
      undefined,
      undefined,
      recipeDeeplink
    );
  }
  return result;
};

function parseRecipeDeeplink(url: string): string | undefined {
  const parsedUrl = new URL(url);
  let recipeDeeplink = parsedUrl.searchParams.get('config');
  if (recipeDeeplink && !url.includes(recipeDeeplink)) {
    // URLSearchParams decodes + as space, which can break encoded configs
    // Parse raw query to preserve "+" characters in values like config
    const search = parsedUrl.search || '';
    // parse recipe deeplink from search params
    const configMatch = search.match(/(?:[?&])config=([^&]*)/);
    // get recipe deeplink from config match
    let recipeDeeplinkTmp = configMatch ? configMatch[1] : null;
    if (recipeDeeplinkTmp) {
      try {
        recipeDeeplink = decodeURIComponent(recipeDeeplinkTmp);
      } catch {
        // Leave as-is if decoding fails
        return undefined;
      }
    }
  }
  if (recipeDeeplink) {
    return recipeDeeplink;
  }
  return undefined;
}

// Global error handler
const handleFatalError = (error: Error) => {
  const windows = BrowserWindow.getAllWindows();
  windows.forEach((win) => {
    win.webContents.send('fatal-error', error.message || 'An unexpected error occurred');
  });
};

process.on('uncaughtException', (error) => {
  console.error('Uncaught Exception:', error);
  handleFatalError(error);
});

process.on('unhandledRejection', (error) => {
  console.error('Unhandled Rejection:', error);
  handleFatalError(error instanceof Error ? error : new Error(String(error)));
});

ipcMain.on('react-ready', () => {
  log.info('React ready event received');

  if (pendingDeepLink) {
    log.info('Processing pending deep link:', pendingDeepLink);
    handleProtocolUrl(pendingDeepLink);
  } else {
    log.info('No pending deep link to process');
  }

  // We don't need to handle pending deep links here anymore
  // since we're handling them in the window creation flow
  log.info('React ready - window is prepared for deep links');
});

// Handle external URL opening
ipcMain.handle('open-external', async (_event, url: string) => {
  try {
    await shell.openExternal(url);
    return true;
  } catch (error) {
    console.error('Error opening external URL:', error);
    throw error;
  }
});

// Handle directory chooser
ipcMain.handle('directory-chooser', (_event) => {
  return openDirectoryDialog();
});

// Handle scheduling engine settings
ipcMain.handle('get-settings', () => {
  try {
    return loadSettings();
  } catch (error) {
    console.error('Error getting settings:', error);
    return null;
  }
});

ipcMain.handle('get-secret-key', () => {
  return SERVER_SECRET;
});

ipcMain.handle('get-goosed-host-port', async (event) => {
  const windowId = BrowserWindow.fromWebContents(event.sender)?.id;
  if (!windowId) {
    return null;
  }
  const client = goosedClients.get(windowId);
  if (!client) {
    return null;
  }
  await checkServerStatus(client);
  return client.getConfig().baseUrl || null;
});

ipcMain.handle('set-scheduling-engine', async (_event, engine: string) => {
  try {
    const settings = loadSettings();
    settings.schedulingEngine = engine as SchedulingEngine;
    saveSettings(settings);

    // Update the environment variable immediately
    updateSchedulingEngineEnvironment(settings.schedulingEngine);

    return true;
  } catch (error) {
    console.error('Error setting scheduling engine:', error);
    return false;
  }
});

// Handle menu bar icon visibility
ipcMain.handle('set-menu-bar-icon', async (_event, show: boolean) => {
  try {
    const settings = loadSettings();
    settings.showMenuBarIcon = show;
    saveSettings(settings);

    if (show) {
      createTray();
    } else {
      destroyTray();
    }
    return true;
  } catch (error) {
    console.error('Error setting menu bar icon:', error);
    return false;
  }
});

ipcMain.handle('get-menu-bar-icon-state', () => {
  try {
    const settings = loadSettings();
    return settings.showMenuBarIcon ?? true;
  } catch (error) {
    console.error('Error getting menu bar icon state:', error);
    return true;
  }
});

// Handle dock icon visibility (macOS only)
ipcMain.handle('set-dock-icon', async (_event, show: boolean) => {
  try {
    if (process.platform !== 'darwin') return false;

    const settings = loadSettings();
    settings.showDockIcon = show;
    saveSettings(settings);

    if (show) {
      app.dock?.show();
    } else {
      // Only hide the dock if we have a menu bar icon to maintain accessibility
      if (settings.showMenuBarIcon) {
        app.dock?.hide();
        setTimeout(() => {
          focusWindow();
        }, 50);
      }
    }
    return true;
  } catch (error) {
    console.error('Error setting dock icon:', error);
    return false;
  }
});

ipcMain.handle('get-dock-icon-state', () => {
  try {
    if (process.platform !== 'darwin') return true;
    const settings = loadSettings();
    return settings.showDockIcon ?? true;
  } catch (error) {
    console.error('Error getting dock icon state:', error);
    return true;
  }
});

// Handle opening system notifications preferences
ipcMain.handle('open-notifications-settings', async () => {
  try {
    if (process.platform === 'darwin') {
      spawn('open', ['x-apple.systempreferences:com.apple.preference.notifications']);
      return true;
    } else if (process.platform === 'win32') {
      // Windows: Open notification settings in Settings app
      spawn('ms-settings:notifications', { shell: true });
      return true;
    } else if (process.platform === 'linux') {
      // Linux: Try different desktop environments
      // GNOME
      try {
        spawn('gnome-control-center', ['notifications']);
        return true;
      } catch {
        console.log('GNOME control center not found, trying other options');
      }

      // KDE Plasma
      try {
        spawn('systemsettings5', ['kcm_notifications']);
        return true;
      } catch {
        console.log('KDE systemsettings5 not found, trying other options');
      }

      // XFCE
      try {
        spawn('xfce4-settings-manager', ['--socket-id=notifications']);
        return true;
      } catch {
        console.log('XFCE settings manager not found, trying other options');
      }

      // Fallback: Try to open general settings
      try {
        spawn('gnome-control-center');
        return true;
      } catch {
        console.warn('Could not find a suitable settings application for Linux');
        return false;
      }
    } else {
      console.warn(
        `Opening notification settings is not supported on platform: ${process.platform}`
      );
      return false;
    }
  } catch (error) {
    console.error('Error opening notification settings:', error);
    return false;
  }
});

// Handle wakelock setting
ipcMain.handle('set-wakelock', async (_event, enable: boolean) => {
  try {
    const settings = loadSettings();
    settings.enableWakelock = enable;
    saveSettings(settings);

    // Stop all existing power save blockers when disabling the setting
    if (!enable) {
      for (const [windowId, blockerId] of windowPowerSaveBlockers.entries()) {
        try {
          powerSaveBlocker.stop(blockerId);
          console.log(
            `[Main] Stopped power save blocker ${blockerId} for window ${windowId} due to wakelock setting disabled`
          );
        } catch (error) {
          console.error(
            `[Main] Failed to stop power save blocker ${blockerId} for window ${windowId}:`,
            error
          );
        }
      }
      windowPowerSaveBlockers.clear();
    }

    return true;
  } catch (error) {
    console.error('Error setting wakelock:', error);
    return false;
  }
});

ipcMain.handle('get-wakelock-state', () => {
  try {
    const settings = loadSettings();
    return settings.enableWakelock ?? false;
  } catch (error) {
    console.error('Error getting wakelock state:', error);
    return false;
  }
});

// Add file/directory selection handler
ipcMain.handle('select-file-or-directory', async (_event, defaultPath?: string) => {
  const dialogOptions: OpenDialogOptions = {
    properties: process.platform === 'darwin' ? ['openFile', 'openDirectory'] : ['openFile'],
  };

  // Set default path if provided
  if (defaultPath) {
    // Expand tilde to home directory
    const expandedPath = expandTilde(defaultPath);

    // Check if the path exists
    try {
      const stats = await fs.stat(expandedPath);
      if (stats.isDirectory()) {
        dialogOptions.defaultPath = expandedPath;
      } else {
        dialogOptions.defaultPath = path.dirname(expandedPath);
      }
      // eslint-disable-next-line @typescript-eslint/no-unused-vars
    } catch (error) {
      // If path doesn't exist, fall back to home directory and log error
      console.error(`Default path does not exist: ${expandedPath}, falling back to home directory`);
      dialogOptions.defaultPath = os.homedir();
    }
  }

  const result = (await dialog.showOpenDialog(dialogOptions)) as unknown as OpenDialogReturnValue;

  if (!result.canceled && result.filePaths.length > 0) {
    return result.filePaths[0];
  }
  return null;
});

// IPC handler to save data URL to a temporary file
ipcMain.handle('save-data-url-to-temp', async (_event, dataUrl: string, uniqueId: string) => {
  console.log(`[Main] Received save-data-url-to-temp for ID: ${uniqueId}`);
  try {
    // Input validation for uniqueId - only allow alphanumeric characters and hyphens
    if (!uniqueId || !/^[a-zA-Z0-9-]+$/.test(uniqueId) || uniqueId.length > 50) {
      console.error('[Main] Invalid uniqueId format received.');
      return { id: uniqueId, error: 'Invalid uniqueId format' };
    }

    // Input validation for dataUrl
    if (!dataUrl || typeof dataUrl !== 'string' || dataUrl.length > 10 * 1024 * 1024) {
      // 10MB limit
      console.error('[Main] Invalid or too large data URL received.');
      return { id: uniqueId, error: 'Invalid or too large data URL' };
    }

    const tempDir = await ensureTempDirExists();
    const matches = dataUrl.match(/^data:(image\/(png|jpeg|jpg|gif|webp));base64,(.*)$/);

    if (!matches || matches.length < 4) {
      console.error('[Main] Invalid data URL format received.');
      return { id: uniqueId, error: 'Invalid data URL format or unsupported image type' };
    }

    const imageExtension = matches[2]; // e.g., "png", "jpeg"
    const base64Data = matches[3];

    // Validate base64 data
    if (!base64Data || !/^[A-Za-z0-9+/]*={0,2}$/.test(base64Data)) {
      console.error('[Main] Invalid base64 data received.');
      return { id: uniqueId, error: 'Invalid base64 data' };
    }

    const buffer = Buffer.from(base64Data, 'base64');

    // Validate image size (max 5MB)
    if (buffer.length > 5 * 1024 * 1024) {
      console.error('[Main] Image too large.');
      return { id: uniqueId, error: 'Image too large (max 5MB)' };
    }

    const randomString = crypto.randomBytes(8).toString('hex');
    const fileName = `pasted-${uniqueId}-${randomString}.${imageExtension}`;
    const filePath = path.join(tempDir, fileName);

    // Ensure the resolved path is still within the temp directory
    const resolvedPath = path.resolve(filePath);
    const resolvedTempDir = path.resolve(tempDir);
    if (!resolvedPath.startsWith(resolvedTempDir + path.sep)) {
      console.error('[Main] Attempted path traversal detected.');
      return { id: uniqueId, error: 'Invalid file path' };
    }

    await fs.writeFile(filePath, buffer);
    console.log(`[Main] Saved image for ID ${uniqueId} to: ${filePath}`);
    return { id: uniqueId, filePath: filePath };
  } catch (error) {
    console.error(`[Main] Failed to save image to temp for ID ${uniqueId}:`, error);
    return { id: uniqueId, error: error instanceof Error ? error.message : 'Failed to save image' };
  }
});

// IPC handler to serve temporary image files
ipcMain.handle('get-temp-image', async (_event, filePath: string) => {
  console.log(`[Main] Received get-temp-image for path: ${filePath}`);

  // Input validation
  if (!filePath || typeof filePath !== 'string') {
    console.warn('[Main] Invalid file path provided for image serving');
    return null;
  }

  // Ensure the path is within the designated temp directory
  const resolvedPath = path.resolve(filePath);
  const resolvedTempDir = path.resolve(gooseTempDir);

  if (!resolvedPath.startsWith(resolvedTempDir + path.sep)) {
    console.warn(`[Main] Attempted to access file outside designated temp directory: ${filePath}`);
    return null;
  }

  try {
    // Check if it's a regular file first, before trying realpath
    const stats = await fs.lstat(filePath);
    if (!stats.isFile()) {
      console.warn(`[Main] Not a regular file, refusing to serve: ${filePath}`);
      return null;
    }

    // Get the real paths for both the temp directory and the file to handle symlinks properly
    let realTempDir: string;
    let actualPath = filePath;

    try {
      realTempDir = await fs.realpath(gooseTempDir);
      const realPath = await fs.realpath(filePath);

      // Double-check that the real path is still within our real temp directory
      if (!realPath.startsWith(realTempDir + path.sep)) {
        console.warn(
          `[Main] Real path is outside designated temp directory: ${realPath} not in ${realTempDir}`
        );
        return null;
      }
      actualPath = realPath;
    } catch (realpathError) {
      // If realpath fails, use the original path validation
      console.log(
        `[Main] realpath failed for ${filePath}, using original path validation:`,
        realpathError instanceof Error ? realpathError.message : String(realpathError)
      );
    }

    // Read the file and return as base64 data URL
    const fileBuffer = await fs.readFile(actualPath);
    const fileExtension = path.extname(actualPath).toLowerCase().substring(1);

    // Validate file extension
    const allowedExtensions = ['png', 'jpg', 'jpeg', 'gif', 'webp'];
    if (!allowedExtensions.includes(fileExtension)) {
      console.warn(`[Main] Unsupported file extension: ${fileExtension}`);
      return null;
    }

    const mimeType = fileExtension === 'jpg' ? 'image/jpeg' : `image/${fileExtension}`;
    const base64Data = fileBuffer.toString('base64');
    const dataUrl = `data:${mimeType};base64,${base64Data}`;

    console.log(`[Main] Served temp image: ${filePath}`);
    return dataUrl;
  } catch (error) {
    console.error(`[Main] Failed to serve temp image: ${filePath}`, error);
    return null;
  }
});
ipcMain.on('delete-temp-file', async (_event, filePath: string) => {
  console.log(`[Main] Received delete-temp-file for path: ${filePath}`);

  // Input validation
  if (!filePath || typeof filePath !== 'string') {
    console.warn('[Main] Invalid file path provided for deletion');
    return;
  }

  // Ensure the path is within the designated temp directory
  const resolvedPath = path.resolve(filePath);
  const resolvedTempDir = path.resolve(gooseTempDir);

  if (!resolvedPath.startsWith(resolvedTempDir + path.sep)) {
    console.warn(`[Main] Attempted to delete file outside designated temp directory: ${filePath}`);
    return;
  }

  try {
    // Check if it's a regular file first, before trying realpath
    const stats = await fs.lstat(filePath);
    if (!stats.isFile()) {
      console.warn(`[Main] Not a regular file, refusing to delete: ${filePath}`);
      return;
    }

    // Get the real paths for both the temp directory and the file to handle symlinks properly
    let actualPath = filePath;

    try {
      const realTempDir = await fs.realpath(gooseTempDir);
      const realPath = await fs.realpath(filePath);

      // Double-check that the real path is still within our real temp directory
      if (!realPath.startsWith(realTempDir + path.sep)) {
        console.warn(
          `[Main] Real path is outside designated temp directory: ${realPath} not in ${realTempDir}`
        );
        return;
      }
      actualPath = realPath;
    } catch (realpathError) {
      // If realpath fails, use the original path validation
      console.log(
        `[Main] realpath failed for ${filePath}, using original path validation:`,
        realpathError instanceof Error ? realpathError.message : String(realpathError)
      );
    }

    await fs.unlink(actualPath);
    console.log(`[Main] Deleted temp file: ${filePath}`);
  } catch (error) {
    if (error && typeof error === 'object' && 'code' in error && error.code !== 'ENOENT') {
      // ENOENT means file doesn't exist, which is fine
      console.error(`[Main] Failed to delete temp file: ${filePath}`, error);
    } else {
      console.log(`[Main] Temp file already deleted or not found: ${filePath}`);
    }
  }
});

ipcMain.handle('check-ollama', async () => {
  try {
    return new Promise((resolve) => {
      // Run `ps` and filter for "ollama"
      const ps = spawn('ps', ['aux']);
      const grep = spawn('grep', ['-iw', '[o]llama']);

      let output = '';
      let errorOutput = '';

      // Pipe ps output to grep
      ps.stdout.pipe(grep.stdin);

      grep.stdout.on('data', (data) => {
        output += data.toString();
      });

      grep.stderr.on('data', (data) => {
        errorOutput += data.toString();
      });

      grep.on('close', (code) => {
        if (code !== null && code !== 0 && code !== 1) {
          // grep returns 1 when no matches found
          console.error('Error executing grep command:', errorOutput);
          return resolve(false);
        }

        console.log('Raw stdout from ps|grep command:', output);
        const trimmedOutput = output.trim();
        console.log('Trimmed stdout:', trimmedOutput);

        const isRunning = trimmedOutput.length > 0;
        resolve(isRunning);
      });

      ps.on('error', (error) => {
        console.error('Error executing ps command:', error);
        resolve(false);
      });

      grep.on('error', (error) => {
        console.error('Error executing grep command:', error);
        resolve(false);
      });

      // Close ps stdin when done
      ps.stdout.on('end', () => {
        grep.stdin.end();
      });
    });
  } catch (err) {
    console.error('Error checking for Ollama:', err);
    return false;
  }
});

// Handle binary path requests
ipcMain.handle('get-binary-path', (_event, binaryName) => {
  return getBinaryPath(app, binaryName);
});

ipcMain.handle('read-file', async (_event, filePath) => {
  try {
    const expandedPath = expandTilde(filePath);
    if (process.platform === 'win32') {
      const buffer = await fs.readFile(expandedPath);
      return { file: buffer.toString('utf8'), filePath: expandedPath, error: null, found: true };
    }
    // Non-Windows: keep previous behavior via cat for parity
    return await new Promise((resolve) => {
      const cat = spawn('cat', [expandedPath]);
      let output = '';
      let errorOutput = '';

      cat.stdout.on('data', (data) => {
        output += data.toString();
      });

      cat.stderr.on('data', (data) => {
        errorOutput += data.toString();
      });

      cat.on('close', (code) => {
        if (code !== 0) {
          resolve({ file: '', filePath: expandedPath, error: errorOutput || null, found: false });
          return;
        }
        resolve({ file: output, filePath: expandedPath, error: null, found: true });
      });

      cat.on('error', (error) => {
        console.error('Error reading file:', error);
        resolve({ file: '', filePath: expandedPath, error, found: false });
      });
    });
  } catch (error) {
    console.error('Error reading file:', error);
    return { file: '', filePath: expandTilde(filePath), error, found: false };
  }
});

ipcMain.handle('write-file', async (_event, filePath, content) => {
  try {
    // Expand tilde to home directory
    const expandedPath = expandTilde(filePath);
    await fs.writeFile(expandedPath, content, { encoding: 'utf8' });
    return true;
  } catch (error) {
    console.error('Error writing to file:', error);
    return false;
  }
});

// Enhanced file operations
ipcMain.handle('ensure-directory', async (_event, dirPath) => {
  try {
    // Expand tilde to home directory
    const expandedPath = expandTilde(dirPath);

    await fs.mkdir(expandedPath, { recursive: true });
    return true;
  } catch (error) {
    console.error('Error creating directory:', error);
    return false;
  }
});

ipcMain.handle('list-files', async (_event, dirPath, extension) => {
  try {
    // Expand tilde to home directory
    const expandedPath = expandTilde(dirPath);

    const files = await fs.readdir(expandedPath);
    if (extension) {
      return files.filter((file) => file.endsWith(extension));
    }
    return files;
  } catch (error) {
    console.error('Error listing files:', error);
    return [];
  }
});

// Handle message box dialogs
ipcMain.handle('show-message-box', async (_event, options) => {
  return dialog.showMessageBox(options);
});

ipcMain.handle('get-allowed-extensions', async () => {
  return await getAllowList();
});

const createNewWindow = async (app: App, dir?: string | null) => {
  const recentDirs = loadRecentDirs();
  const openDir = dir || (recentDirs.length > 0 ? recentDirs[0] : undefined);
  return await createChat(app, undefined, openDir);
};

const focusWindow = () => {
  const windows = BrowserWindow.getAllWindows();
  if (windows.length > 0) {
    windows.forEach((win) => {
      win.show();
    });
    windows[windows.length - 1].webContents.send('focus-input');
  } else {
    createNewWindow(app);
  }
};

const registerGlobalHotkey = (accelerator: string) => {
  // Unregister any existing shortcuts first
  globalShortcut.unregisterAll();

  try {
    globalShortcut.register(accelerator, () => {
      focusWindow();
    });

    // Check if the shortcut was registered successfully
    if (globalShortcut.isRegistered(accelerator)) {
      return true;
    } else {
      console.error('Failed to register global hotkey');
      return false;
    }
  } catch (e) {
    console.error('Error registering global hotkey:', e);
    return false;
  }
};

async function appMain() {
  // Ensure Windows shims are available before any MCP processes are spawned
  await ensureWinShims();

  // Register update IPC handlers once (but don't setup auto-updater yet)
  registerUpdateIpcHandlers();

  // Handle microphone permission requests
  session.defaultSession.setPermissionRequestHandler((_webContents, permission, callback) => {
    console.log('Permission requested:', permission);
    // Allow microphone and media access
    if (permission === 'media') {
      callback(true);
    } else {
      // Default behavior for other permissions
      callback(true);
    }
  });

  // Add CSP headers to all sessions
  session.defaultSession.webRequest.onHeadersReceived((details, callback) => {
    callback({
      responseHeaders: {
        ...details.responseHeaders,
        'Content-Security-Policy':
          "default-src 'self';" +
          // Allow inline styles since we use them in our React components
          "style-src 'self' 'unsafe-inline';" +
          // Scripts from our app and inline scripts (for theme initialization)
          "script-src 'self' 'unsafe-inline';" +
          // Images from our app and data: URLs (for base64 images)
          "img-src 'self' data: https:;" +
          // Connect to our local API and specific external services
          "connect-src 'self' http://127.0.0.1:* https://api.github.com https://github.com https://objects.githubusercontent.com" +
          // Don't allow any plugins
          "object-src 'none';" +
          // Allow all frames (iframes)
          "frame-src 'self' https: http:;" +
          // Font sources - allow self, data URLs, and external fonts
          "font-src 'self' data: https:;" +
          // Media sources - allow microphone
          "media-src 'self' mediastream:;" +
          // Form actions
          "form-action 'none';" +
          // Base URI restriction
          "base-uri 'self';" +
          // Manifest files
          "manifest-src 'self';" +
          // Worker sources
          "worker-src 'self';" +
          // Upgrade insecure requests
          'upgrade-insecure-requests;',
      },
    });
  });

  // Register the default global hotkey
  registerGlobalHotkey('CommandOrControl+Alt+Shift+G');

  session.defaultSession.webRequest.onBeforeSendHeaders((details, callback) => {
    details.requestHeaders['Origin'] = 'http://localhost:5173';
    callback({ cancel: false, requestHeaders: details.requestHeaders });
  });

  // Create tray if enabled in settings
  const settings = loadSettings();
  if (settings.showMenuBarIcon) {
    createTray();
  }

  // Handle dock icon visibility (macOS only)
  if (process.platform === 'darwin' && !settings.showDockIcon && settings.showMenuBarIcon) {
    app.dock?.hide();
  }

  // Parse command line arguments
  const { dirPath } = parseArgs();

  await createNewWindow(app, dirPath);

  // Setup auto-updater AFTER window is created and displayed (with delay to avoid blocking)
  setTimeout(() => {
    if (shouldSetupUpdater()) {
      log.info('Setting up auto-updater after window creation...');
      try {
        setupAutoUpdater();
      } catch (error) {
        log.error('Error setting up auto-updater:', error);
      }
    }
  }, 2000); // 2 second delay after window is shown

  // Get the existing menu
  const menu = Menu.getApplicationMenu();

  // App menu
  const appMenu = menu?.items.find((item) => item.label === 'Goose');
  if (appMenu?.submenu) {
    // add Settings to app menu after About
    appMenu.submenu.insert(1, new MenuItem({ type: 'separator' }));
    appMenu.submenu.insert(
      1,
      new MenuItem({
        label: 'Settings',
        accelerator: 'CmdOrCtrl+,',
        click() {
          const focusedWindow = BrowserWindow.getFocusedWindow();
          if (focusedWindow) focusedWindow.webContents.send('set-view', 'settings');
        },
      })
    );
    appMenu.submenu.insert(1, new MenuItem({ type: 'separator' }));
  }

  // Add Find submenu to Edit menu
  const editMenu = menu?.items.find((item) => item.label === 'Edit');
  if (editMenu?.submenu) {
    // Find the index of Select All to insert after it
    const selectAllIndex = editMenu.submenu.items.findIndex((item) => item.label === 'Select All');

    // Create Find submenu
    const findSubmenu = Menu.buildFromTemplate([
      {
        label: 'Find…',
        accelerator: process.platform === 'darwin' ? 'Command+F' : 'Control+F',
        click() {
          const focusedWindow = BrowserWindow.getFocusedWindow();
          if (focusedWindow) focusedWindow.webContents.send('find-command');
        },
      },
      {
        label: 'Find Next',
        accelerator: process.platform === 'darwin' ? 'Command+G' : 'Control+G',
        click() {
          const focusedWindow = BrowserWindow.getFocusedWindow();
          if (focusedWindow) focusedWindow.webContents.send('find-next');
        },
      },
      {
        label: 'Find Previous',
        accelerator: process.platform === 'darwin' ? 'Shift+Command+G' : 'Shift+Control+G',
        click() {
          const focusedWindow = BrowserWindow.getFocusedWindow();
          if (focusedWindow) focusedWindow.webContents.send('find-previous');
        },
      },
      {
        label: 'Use Selection for Find',
        accelerator: process.platform === 'darwin' ? 'Command+E' : undefined,
        click() {
          const focusedWindow = BrowserWindow.getFocusedWindow();
          if (focusedWindow) focusedWindow.webContents.send('use-selection-find');
        },
        visible: process.platform === 'darwin', // Only show on Mac
      },
    ]);

    // Add Find submenu to Edit menu
    editMenu.submenu.insert(
      selectAllIndex + 1,
      new MenuItem({
        label: 'Find',
        submenu: findSubmenu,
      })
    );
  }

  const fileMenu = menu?.items.find((item) => item.label === 'File');

  if (fileMenu?.submenu) {
    fileMenu.submenu.insert(
      0,
      new MenuItem({
        label: 'New Chat Window',
        accelerator: process.platform === 'darwin' ? 'Cmd+N' : 'Ctrl+N',
        click() {
          ipcMain.emit('create-chat-window');
        },
      })
    );

    // Open goose to specific dir and set that as its working space
    fileMenu.submenu.insert(
      1,
      new MenuItem({
        label: 'Open Directory...',
        accelerator: 'CmdOrCtrl+O',
        click: () => openDirectoryDialog(),
      })
    );

    // Add Recent Files submenu
    const recentFilesSubmenu = buildRecentFilesMenu();
    if (recentFilesSubmenu.length > 0) {
      fileMenu.submenu.insert(
        2,
        new MenuItem({
          label: 'Recent Directories',
          submenu: recentFilesSubmenu,
        })
      );
    }

    fileMenu.submenu.insert(3, new MenuItem({ type: 'separator' }));

    // The Close Window item is here.

    // Add menu item to tell the user about the keyboard shortcut
    fileMenu.submenu.append(
      new MenuItem({
        label: 'Focus Goose Window',
        accelerator: 'CmdOrCtrl+Alt+Shift+G',
        click() {
          focusWindow();
        },
      })
    );
  }

  // on macOS, the topbar is hidden
  if (menu && process.platform !== 'darwin') {
    let helpMenu = menu.items.find((item) => item.label === 'Help');

    // If Help menu doesn't exist, create it and add it to the menu
    if (!helpMenu) {
      helpMenu = new MenuItem({
        label: 'Help',
        submenu: Menu.buildFromTemplate([]), // Start with an empty submenu
      });
      // Find a reasonable place to insert the Help menu, usually near the end
      const insertIndex = menu.items.length > 0 ? menu.items.length - 1 : 0;
      menu.items.splice(insertIndex, 0, helpMenu);
    }

    // Ensure the Help menu has a submenu before appending
    if (helpMenu.submenu) {
      // Add a separator before the About item if the submenu is not empty
      if (helpMenu.submenu.items.length > 0) {
        helpMenu.submenu.append(new MenuItem({ type: 'separator' }));
      }

      // Create the About Goose menu item with a submenu
      const aboutGooseMenuItem = new MenuItem({
        label: 'About Goose',
        submenu: Menu.buildFromTemplate([]), // Start with an empty submenu for About
      });

      // Add the Version menu item (display only) to the About Goose submenu
      if (aboutGooseMenuItem.submenu) {
        aboutGooseMenuItem.submenu.append(
          new MenuItem({
            label: `Version ${version || app.getVersion()}`,
            enabled: false,
          })
        );
      }

      helpMenu.submenu.append(aboutGooseMenuItem);
    }
  }

  if (menu) {
    Menu.setApplicationMenu(menu);
  }

  app.on('activate', () => {
    if (BrowserWindow.getAllWindows().length === 0) {
      createNewWindow(app);
    }
  });

  ipcMain.on('create-chat-window', (_, query, dir, version, resumeSessionId, recipe, viewType) => {
    if (!dir?.trim()) {
      const recentDirs = loadRecentDirs();
      dir = recentDirs.length > 0 ? recentDirs[0] : undefined;
    }

    // Log the recipe for debugging
    console.log('Creating chat window with recipe:', recipe);

    // Pass recipe as part of viewOptions when viewType is recipeEditor
    createChat(app, query, dir, version, resumeSessionId, recipe, viewType);
  });

  ipcMain.on('notify', (_event, data) => {
    try {
      // Validate notification data
      if (!data || typeof data !== 'object') {
        console.error('Invalid notification data');
        return;
      }

      // Validate title and body
      if (typeof data.title !== 'string' || typeof data.body !== 'string') {
        console.error('Invalid notification title or body');
        return;
      }

      // Limit the length of title and body
      const MAX_LENGTH = 1000;
      if (data.title.length > MAX_LENGTH || data.body.length > MAX_LENGTH) {
        console.error('Notification title or body too long');
        return;
      }

      // Remove any HTML tags for security
      const sanitizeText = (text: string) => text.replace(/<[^>]*>/g, '');

      console.log('NOTIFY', data);
      new Notification({
        title: sanitizeText(data.title),
        body: sanitizeText(data.body),
      }).show();
    } catch (error) {
      console.error('Error showing notification:', error);
    }
  });

  ipcMain.on('logInfo', (_event, info) => {
    try {
      // Validate log info
      if (info === undefined || info === null) {
        console.error('Invalid log info: undefined or null');
        return;
      }

      // Convert to string if not already
      const logMessage = String(info);

      // Limit log message length
      const MAX_LENGTH = 10000; // 10KB limit
      if (logMessage.length > MAX_LENGTH) {
        console.error('Log message too long');
        return;
      }

      // Log the sanitized message
      log.info('from renderer:', logMessage);
    } catch (error) {
      console.error('Error logging info:', error);
    }
  });

  ipcMain.on('reload-app', (event) => {
    // Get the window that sent the event
    const window = BrowserWindow.fromWebContents(event.sender);
    if (window) {
      window.reload();
    }
  });

  ipcMain.handle('start-power-save-blocker', (event) => {
    const window = BrowserWindow.fromWebContents(event.sender);
    const windowId = window?.id;

    if (windowId && !windowPowerSaveBlockers.has(windowId)) {
      const blockerId = powerSaveBlocker.start('prevent-app-suspension');
      windowPowerSaveBlockers.set(windowId, blockerId);
      console.log(`[Main] Started power save blocker ${blockerId} for window ${windowId}`);
      return true;
    }

    if (windowId && windowPowerSaveBlockers.has(windowId)) {
      console.log(`[Main] Power save blocker already active for window ${windowId}`);
    }

    return false;
  });

  ipcMain.handle('stop-power-save-blocker', (event) => {
    const window = BrowserWindow.fromWebContents(event.sender);
    const windowId = window?.id;

    if (windowId && windowPowerSaveBlockers.has(windowId)) {
      const blockerId = windowPowerSaveBlockers.get(windowId)!;
      powerSaveBlocker.stop(blockerId);
      windowPowerSaveBlockers.delete(windowId);
      console.log(`[Main] Stopped power save blocker ${blockerId} for window ${windowId}`);
      return true;
    }

    return false;
  });

  // Handle metadata fetching from main process
  ipcMain.handle('fetch-metadata', async (_event, url) => {
    try {
      // Validate URL
      const parsedUrl = new URL(url);

      // Only allow http and https protocols
      if (!['http:', 'https:'].includes(parsedUrl.protocol)) {
        throw new Error('Invalid URL protocol. Only HTTP and HTTPS are allowed.');
      }

      const response = await fetch(url, {
        headers: {
          'User-Agent': 'Mozilla/5.0 (compatible; Goose/1.0)',
        },
      });

      if (!response.ok) {
        throw new Error(`HTTP error! status: ${response.status}`);
      }

      // Set a reasonable size limit (e.g., 10MB)
      const MAX_SIZE = 10 * 1024 * 1024; // 10MB
      const contentLength = parseInt(response.headers.get('content-length') || '0');
      if (contentLength > MAX_SIZE) {
        throw new Error('Response too large');
      }

      const text = await response.text();
      if (text.length > MAX_SIZE) {
        throw new Error('Response too large');
      }

      return text;
    } catch (error) {
      console.error('Error fetching metadata:', error);
      throw error;
    }
  });

  ipcMain.on('open-in-chrome', (_event, url) => {
    try {
      // Validate URL
      const parsedUrl = new URL(url);

      // Only allow http and https protocols
      if (!['http:', 'https:'].includes(parsedUrl.protocol)) {
        console.error('Invalid URL protocol. Only HTTP and HTTPS are allowed.');
        return;
      }

      // On macOS, use the 'open' command with Chrome
      if (process.platform === 'darwin') {
        spawn('open', ['-a', 'Google Chrome', url]);
      } else if (process.platform === 'win32') {
        // On Windows, start is built-in command of cmd.exe
        spawn('cmd.exe', ['/c', 'start', '', 'chrome', url]);
      } else {
        // On Linux, use xdg-open with chrome
        spawn('xdg-open', [url]);
      }
    } catch (error) {
      console.error('Error opening URL in browser:', error);
    }
  });

  // Handle app restart
  ipcMain.on('restart-app', () => {
    app.relaunch();
    app.exit(0);
  });

  // Handler for getting app version
  ipcMain.on('get-app-version', (event) => {
    event.returnValue = app.getVersion();
  });

  ipcMain.handle('open-directory-in-explorer', async (_event, path: string) => {
    try {
      return !!(await shell.openPath(path));
    } catch (error) {
      console.error('Error opening directory in explorer:', error);
      return false;
    }
  });
}

app.whenReady().then(async () => {
  try {
    await appMain();
  } catch (error) {
    dialog.showErrorBox('Goose Error', `Failed to create main window: ${error}`);
    app.quit();
  }
});

async function getAllowList(): Promise<string[]> {
  if (!process.env.GOOSE_ALLOWLIST) {
    return [];
  }

  const response = await fetch(process.env.GOOSE_ALLOWLIST);

  if (!response.ok) {
    throw new Error(
      `Failed to fetch allowed extensions: ${response.status} ${response.statusText}`
    );
  }

  // Parse the YAML content
  const yamlContent = await response.text();
  const parsedYaml = yaml.parse(yamlContent);

  // Extract the commands from the extensions array
  if (parsedYaml && parsedYaml.extensions && Array.isArray(parsedYaml.extensions)) {
    const commands = parsedYaml.extensions.map(
      (ext: { id: string; command: string }) => ext.command
    );
    console.log(`Fetched ${commands.length} allowed extension commands`);
    return commands;
  } else {
    console.error('Invalid YAML structure:', parsedYaml);
    return [];
  }
}

app.on('will-quit', async () => {
  for (const [windowId, blockerId] of windowPowerSaveBlockers.entries()) {
    try {
      powerSaveBlocker.stop(blockerId);
      console.log(
        `[Main] Stopped power save blocker ${blockerId} for window ${windowId} during app quit`
      );
    } catch (error) {
      console.error(
        `[Main] Failed to stop power save blocker ${blockerId} for window ${windowId}:`,
        error
      );
    }
  }
  windowPowerSaveBlockers.clear();

  // Unregister all shortcuts when quitting
  globalShortcut.unregisterAll();

  try {
    await fs.access(gooseTempDir); // Check if directory exists to avoid error on fs.rm if it doesn't

    // First, check for any symlinks in the directory and refuse to delete them
    let hasSymlinks = false;
    try {
      const files = await fs.readdir(gooseTempDir);
      for (const file of files) {
        const filePath = path.join(gooseTempDir, file);
        const stats = await fs.lstat(filePath);
        if (stats.isSymbolicLink()) {
          console.warn(`[Main] Found symlink in temp directory: ${filePath}. Skipping deletion.`);
          hasSymlinks = true;
          // Delete the individual file but leave the symlink
          continue;
        }

        // Delete regular files individually
        if (stats.isFile()) {
          await fs.unlink(filePath);
        }
      }

      // If no symlinks were found, it's safe to remove the directory
      if (!hasSymlinks) {
        await fs.rm(gooseTempDir, { recursive: true, force: true });
        console.log('[Main] Pasted images temp directory cleaned up successfully.');
      } else {
        console.log(
          '[Main] Cleaned up files in temp directory but left directory intact due to symlinks.'
        );
      }
    } catch (err) {
      console.error('[Main] Error while cleaning up temp directory contents:', err);
    }
  } catch (error) {
    if (error && typeof error === 'object' && 'code' in error && error.code === 'ENOENT') {
      console.log('[Main] Temp directory did not exist during "will-quit", no cleanup needed.');
    } else {
      console.error(
        '[Main] Failed to clean up pasted images temp directory during "will-quit":',
        error
      );
    }
  }
});

app.on('window-all-closed', () => {
  // Only quit if we're not on macOS or don't have a tray icon
  if (process.platform !== 'darwin' || !tray) {
    app.quit();
  }
});<|MERGE_RESOLUTION|>--- conflicted
+++ resolved
@@ -489,7 +489,6 @@
 };
 
 const windowMap = new Map<number, BrowserWindow>();
-
 const goosedClients = new Map<number, Client>();
 
 // Track power save blockers per window
@@ -511,32 +510,7 @@
   let workingDir = '';
   let goosedProcess: import('child_process').ChildProcess | null = null;
 
-<<<<<<< HEAD
   {
-=======
-  if (viewType === 'recipeEditor') {
-    // For recipeEditor, get the port from existing windows' config
-    const existingWindows = BrowserWindow.getAllWindows();
-    if (existingWindows.length > 0) {
-      // Get the config from localStorage through an existing window
-      try {
-        const config = await existingWindows[0].webContents.executeJavaScript(
-          `window.electron.getConfig()`
-        );
-        if (config) {
-          port = config.GOOSE_PORT;
-          workingDir = config.GOOSE_WORKING_DIR;
-        }
-      } catch (e) {
-        console.error('Failed to get config from localStorage:', e);
-      }
-    }
-    if (port === 0) {
-      console.error('No existing Goose process found for recipeEditor');
-      throw new Error('Cannot create recipeEditor window: No existing Goose process found');
-    }
-  } else {
->>>>>>> 28113b13
     // Apply current environment settings before creating chat
     updateEnvironmentVariables(envToggles);
 
