--- conflicted
+++ resolved
@@ -194,15 +194,7 @@
         }
 
         // Add the "Custom model" option to each provider group
-<<<<<<< HEAD
         groupedOptions.forEach((group) => {
-          group.options.push({
-            value: 'custom',
-            label: 'Use custom model',
-            provider: group.options[0]?.provider,
-          });
-=======
-        formattedModelOptions.forEach((group) => {
           const providerName = group.options[0]?.provider;
           if (providerName && !providerName.startsWith('custom_')) {
             group.options.push({
@@ -211,7 +203,6 @@
               provider: providerName,
             });
           }
->>>>>>> f41af2c2
         });
 
         setModelOptions(groupedOptions);
