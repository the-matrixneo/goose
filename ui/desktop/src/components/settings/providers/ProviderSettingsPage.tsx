import { useEffect, useState, useCallback, useRef } from 'react';
import { ScrollArea } from '../../ui/scroll-area';
import BackButton from '../../ui/BackButton';
import ProviderGrid from './ProviderGrid';
import { useConfig } from '../../ConfigContext';
import { ProviderDetails } from '../../../api/types.gen';
<<<<<<< HEAD
//import { initializeSystem } from '../../../utils/providerUtils';
import WelcomeGooseLogo from '../../WelcomeGooseLogo';
=======
import { initializeSystem } from '../../../utils/providerUtils';
>>>>>>> 953e94a3
import { toastService } from '../../../toasts';

interface ProviderSettingsProps {
  onClose: () => void;
  isOnboarding: boolean;
}

export default function ProviderSettings({ onClose, isOnboarding }: ProviderSettingsProps) {
  const { getProviders, upsert, getExtensions, addExtension } = useConfig();
  const [loading, setLoading] = useState(true);
  const [providers, setProviders] = useState<ProviderDetails[]>([]);
  const initialLoadDone = useRef(false);

  // Create a function to load providers that can be called multiple times
  const loadProviders = useCallback(async () => {
    setLoading(true);
    try {
      // Only force refresh when explicitly requested, not on initial load
      const result = await getProviders(!initialLoadDone.current);
      if (result) {
        setProviders(result);
        initialLoadDone.current = true;
      }
    } catch (error) {
      console.error('Failed to load providers:', error);
    } finally {
      setLoading(false);
    }
  }, [getProviders]);

  // Load providers only once when component mounts
  useEffect(() => {
    loadProviders();
    // eslint-disable-next-line react-hooks/exhaustive-deps
  }, []); // Intentionally not including loadProviders in deps to prevent reloading

  // This function will be passed to ProviderGrid for manual refreshes after config changes
  const refreshProviders = useCallback(() => {
    if (initialLoadDone.current) {
      getProviders(true).then((result) => {
        if (result) setProviders(result);
      });
    }
  }, [getProviders]);

  // Handler for when a provider is launched if this component is used as part of onboarding page
  const handleProviderLaunch = useCallback(
    async (provider: ProviderDetails) => {
      const provider_name = provider.name;
      const model = provider.metadata.default_model;

      try {
        // update the config
        // set GOOSE_PROVIDER in the config file
        upsert('GOOSE_PROVIDER', provider_name, false).then((_) =>
          console.log('Setting GOOSE_PROVIDER to', provider_name)
        );
        // set GOOSE_MODEL in the config file
        upsert('GOOSE_MODEL', model, false).then((_) =>
          console.log('Setting GOOSE_MODEL to', model)
        );

        // Douwe: I don't think we need to initialize the agent here, since we haven't
        // started a conversation yet.
        // initialize agent
        // await initializeSystem(provider.name, model, {
        //   getExtensions,
        //   addExtension,
        // });

        toastService.configure({ silent: false });
        toastService.success({
          title: 'Success!',
          msg: `Started goose with ${model} by ${provider.metadata.display_name}. You can change the model via the dropdown.`,
        });

        onClose();
      } catch (error) {
        console.error(`Failed to initialize with provider ${provider_name}:`, error);

        // Show error toast
        toastService.configure({ silent: false });
        toastService.error({
          title: 'Initialization Failed',
          msg: `Failed to initialize with ${provider.metadata.display_name}: ${error instanceof Error ? error.message : String(error)}`,
          traceback: error instanceof Error ? error.stack || '' : '',
        });
      }
    },
    [onClose, upsert, getExtensions, addExtension]
  );

  return (
    <div className="h-screen w-full flex flex-col bg-background-default text-text-default">
      <ScrollArea className="flex-1 w-full">
        <div className="w-full max-w-6xl mx-auto px-4 sm:px-6 md:px-8 pt-12 pb-4">
          {/* Consistent header pattern with back button */}
          <div className="flex flex-col pb-8 border-b border-border-default">
            <div className="flex items-center pt-2 mb-1 no-drag">
              <BackButton onClick={onClose} />
            </div>
            <h1 className="text-4xl font-light mb-4 pt-6" data-testid="provider-selection-heading">
              {isOnboarding ? 'Other providers' : 'Provider Configuration Settings'}
            </h1>
            {isOnboarding && (
              <p className="text-sm sm:text-base text-text-muted max-w-full sm:max-w-2xl">
                Select an AI model provider to get started with goose. You'll need to use API keys
                generated by each provider which will be encrypted and stored locally. You can
                change your provider at any time in settings.
              </p>
            )}
          </div>
        </div>

        <div className="py-8 pt-[20px]">
          {/* Content Area */}
          <div className="w-full max-w-6xl mx-auto pt-4 px-4 sm:px-6 md:px-8">
            <div className="relative z-10">
              {loading ? (
                <div>Loading providers...</div>
              ) : (
                <ProviderGrid
                  providers={providers}
                  isOnboarding={isOnboarding}
                  onProviderLaunch={handleProviderLaunch}
                  refreshProviders={refreshProviders}
                />
              )}
            </div>
          </div>
        </div>
      </ScrollArea>
    </div>
  );
}<|MERGE_RESOLUTION|>--- conflicted
+++ resolved
@@ -3,13 +3,7 @@
 import BackButton from '../../ui/BackButton';
 import ProviderGrid from './ProviderGrid';
 import { useConfig } from '../../ConfigContext';
-import { ProviderDetails } from '../../../api/types.gen';
-<<<<<<< HEAD
-//import { initializeSystem } from '../../../utils/providerUtils';
-import WelcomeGooseLogo from '../../WelcomeGooseLogo';
-=======
-import { initializeSystem } from '../../../utils/providerUtils';
->>>>>>> 953e94a3
+import { ProviderDetails } from '../../../api';
 import { toastService } from '../../../toasts';
 
 interface ProviderSettingsProps {
@@ -18,7 +12,7 @@
 }
 
 export default function ProviderSettings({ onClose, isOnboarding }: ProviderSettingsProps) {
-  const { getProviders, upsert, getExtensions, addExtension } = useConfig();
+  const { getProviders, upsert } = useConfig();
   const [loading, setLoading] = useState(true);
   const [providers, setProviders] = useState<ProviderDetails[]>([]);
   const initialLoadDone = useRef(false);
@@ -99,7 +93,8 @@
         });
       }
     },
-    [onClose, upsert, getExtensions, addExtension]
+    [onClose, upsert]
+    //[onClose, upsert, getExtensions, addExtension]
   );
 
   return (
