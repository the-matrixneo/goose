--- conflicted
+++ resolved
@@ -1,9 +1,4 @@
 import React, { useState, useEffect, useCallback } from 'react';
-<<<<<<< HEAD
-import { fetchSessionDetails, type SessionDetails } from '../../sessions';
-=======
-import { View, ViewOptions } from '../../utils/navigationUtils';
->>>>>>> 28113b13
 import SessionListView from './SessionListView';
 import SessionHistoryView from './SessionHistoryView';
 import { useLocation } from 'react-router-dom';
@@ -12,13 +7,8 @@
 // eslint-disable-next-line @typescript-eslint/no-empty-object-type
 interface SessionsViewProps {}
 
-<<<<<<< HEAD
 const SessionsView: React.FC<SessionsViewProps> = () => {
-  const [selectedSession, setSelectedSession] = useState<SessionDetails | null>(null);
-=======
-const SessionsView: React.FC<SessionsViewProps> = ({ setView }) => {
   const [selectedSession, setSelectedSession] = useState<Session | null>(null);
->>>>>>> 28113b13
   const [showSessionHistory, setShowSessionHistory] = useState(false);
   const [isLoadingSession, setIsLoadingSession] = useState(false);
   const [error, setError] = useState<string | null>(null);
