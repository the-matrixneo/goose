import { useCallback, useEffect, useMemo, useState } from 'react';
import { getApiUrl } from '../config';
import { useMessageStream } from './useMessageStream';
import { fetchSessionDetails } from '../sessions';
import { LocalMessageStorage } from '../utils/localMessageStorage';
import {
  Message,
  createUserMessage,
  ToolCall,
  ToolCallResult,
  ToolRequestMessageContent,
  ToolResponseMessageContent,
  ToolConfirmationRequestMessageContent,
  getTextContent,
  TextContent,
} from '../types/message';
import { ChatType } from '../types/chat';

// Helper function to determine if a message is a user message
const isUserMessage = (message: Message): boolean => {
  if (message.role === 'assistant') {
    return false;
  }
  if (message.content.every((c) => c.type === 'toolConfirmationRequest')) {
    return false;
  }
  return true;
};

interface UseChatEngineProps {
  chat: ChatType;
  setChat: (chat: ChatType) => void;
  onMessageStreamFinish?: () => void;
  onMessageSent?: () => void; // Add callback for when message is sent
  enableLocalStorage?: boolean;
}

export const useChatEngine = ({
  chat,
  setChat,
  onMessageStreamFinish,
  onMessageSent,
  enableLocalStorage = false,
}: UseChatEngineProps) => {
  const [lastInteractionTime, setLastInteractionTime] = useState<number>(Date.now());
  const [sessionTokenCount, setSessionTokenCount] = useState<number>(0);
  const [ancestorMessages, setAncestorMessages] = useState<Message[]>([]);
  const [sessionInputTokens, setSessionInputTokens] = useState<number>(0);
  const [sessionOutputTokens, setSessionOutputTokens] = useState<number>(0);
  const [localInputTokens, setLocalInputTokens] = useState<number>(0);
  const [localOutputTokens, setLocalOutputTokens] = useState<number>(0);
  const [powerSaveTimeoutId, setPowerSaveTimeoutId] = useState<number | null>(null);

  // Track pending edited message
  const [pendingEdit, setPendingEdit] = useState<{ id: string; content: string } | null>(null);

  // Store message in global history when it's added (if enabled)
  const storeMessageInHistory = useCallback(
    (message: Message) => {
      if (enableLocalStorage && isUserMessage(message)) {
        const text = getTextContent(message);
        if (text) {
          LocalMessageStorage.addMessage(text);
        }
      }
    },
    [enableLocalStorage]
  );

  const stopPowerSaveBlocker = useCallback(() => {
    try {
      window.electron.stopPowerSaveBlocker();
    } catch (error) {
      console.error('Failed to stop power save blocker:', error);
    }

    // Clear timeout if it exists
    if (powerSaveTimeoutId) {
      window.clearTimeout(powerSaveTimeoutId);
      setPowerSaveTimeoutId(null);
    }
  }, [powerSaveTimeoutId]);

  const {
    messages,
    append: originalAppend,
    stop,
    chatState,
    error,
    setMessages,
    input: _input,
    setInput: _setInput,
    handleInputChange: _handleInputChange,
    handleSubmit: _submitMessage,
    updateMessageStreamBody,
    notifications,
    sessionMetadata,
    setError,
    systemAlerts,
    thinkingMessage,
  } = useMessageStream({
    api: getApiUrl('/reply'),
    id: chat.id,
    initialMessages: chat.messages,
    body: { session_id: chat.id, session_working_dir: window.appConfig.get('GOOSE_WORKING_DIR') },
    onFinish: async (_message, _reason) => {
      stopPowerSaveBlocker();

      const timeSinceLastInteraction = Date.now() - lastInteractionTime;
      window.electron.logInfo('last interaction:' + lastInteractionTime);
      if (timeSinceLastInteraction > 60000) {
        // 60000ms = 1 minute
        window.electron.showNotification({
          title: 'Goose finished the task.',
          body: 'Click here to expand.',
        });
      }

      // Always emit refresh event when message stream finishes for new sessions
      // Check if this is a new session by looking at the current session ID format
      const isNewSession = chat.id && chat.id.match(/^\d{8}_\d{6}$/);
      if (isNewSession) {
        console.log(
          'ChatEngine: Message stream finished for new session, emitting message-stream-finished event'
        );
        // Emit event to trigger session refresh
        window.dispatchEvent(new CustomEvent('message-stream-finished'));
      }

      onMessageStreamFinish?.();
    },
    onError: (error) => {
      stopPowerSaveBlocker();

      console.log(
        'CHAT ENGINE RECEIVED ERROR FROM MESSAGE STREAM:',
        JSON.stringify(
          {
            errorMessage: error.message,
            errorName: error.name,
            isTokenLimitError: (error as Error & { isTokenLimitError?: boolean }).isTokenLimitError,
            errorStack: error.stack,
            timestamp: new Date().toISOString(),
            chatId: chat.id,
          },
          null,
          2
        )
      );
    },
  });

  // Wrap append to store messages in global history (if enabled)
  const append = useCallback(
    (messageOrString: Message | string) => {
      const message =
        typeof messageOrString === 'string' ? createUserMessage(messageOrString) : messageOrString;
      storeMessageInHistory(message);

      // If this is the first message in a new session, trigger a refresh immediately
      // Only trigger if we're starting a completely new session (no existing messages)
      if (messages.length === 0 && chat.messages.length === 0) {
        // Emit event to indicate a new session is being created
        window.dispatchEvent(new CustomEvent('session-created'));
      }

      return originalAppend(message);
    },
    [originalAppend, storeMessageInHistory, messages.length, chat.messages.length]
  );

  // Simple token estimation function (roughly 4 characters per token)
  const estimateTokens = (text: string): number => {
    return Math.ceil(text.length / 4);
  };

  // Calculate token counts from messages
  useEffect(() => {
    let inputTokens = 0;
    let outputTokens = 0;

    messages.forEach((message) => {
      const textContent = getTextContent(message);
      if (textContent) {
        const tokens = estimateTokens(textContent);
        if (message.role === 'user') {
          inputTokens += tokens;
        } else if (message.role === 'assistant') {
          outputTokens += tokens;
        }
      }
    });

    setLocalInputTokens(inputTokens);
    setLocalOutputTokens(outputTokens);
  }, [messages]);

  // Update chat messages when they change
  useEffect(() => {
    // @ts-expect-error - TypeScript being overly strict about the return type
    setChat((prevChat: ChatType) => ({ ...prevChat, messages }));
  }, [messages, setChat]);

  // Fetch session metadata to get token count
  useEffect(() => {
    const fetchSessionTokens = async () => {
      try {
        const sessionDetails = await fetchSessionDetails(chat.id);
        setSessionTokenCount(sessionDetails.metadata.total_tokens || 0);
        setSessionInputTokens(sessionDetails.metadata.accumulated_input_tokens || 0);
        setSessionOutputTokens(sessionDetails.metadata.accumulated_output_tokens || 0);
      } catch (err) {
        console.error('Error fetching session token count:', err);
      }
    };
    if (chat.id) {
      fetchSessionTokens();
    }
  }, [chat.id, messages]);

  // Update token counts when sessionMetadata changes from the message stream
  useEffect(() => {
    console.log('Session metadata received:', sessionMetadata);
    if (sessionMetadata) {
      setSessionTokenCount(sessionMetadata.totalTokens || 0);
      setSessionInputTokens(sessionMetadata.accumulatedInputTokens || 0);
      setSessionOutputTokens(sessionMetadata.accumulatedOutputTokens || 0);
    }
  }, [sessionMetadata]);

  useEffect(() => {
    return () => {
      if (powerSaveTimeoutId) {
        window.clearTimeout(powerSaveTimeoutId);
      }
      try {
        window.electron.stopPowerSaveBlocker();
      } catch (error) {
        console.error('Failed to stop power save blocker during cleanup:', error);
      }
    };
  }, [powerSaveTimeoutId]);

  // Handle submit
  const handleSubmit = useCallback(
    (combinedTextFromInput: string, onSummaryReset?: () => void) => {
      if (combinedTextFromInput.trim()) {
        try {
          window.electron.startPowerSaveBlocker();
        } catch (error) {
          console.error('Failed to start power save blocker:', error);
        }

        setLastInteractionTime(Date.now());

        // Set a timeout to automatically stop the power save blocker after 15 minutes
        const timeoutId = window.setTimeout(
          () => {
            console.warn('Power save blocker timeout - stopping automatically after 15 minutes');
            stopPowerSaveBlocker();
          },
          15 * 60 * 1000
        );

        setPowerSaveTimeoutId(timeoutId);

        const userMessage = createUserMessage(combinedTextFromInput.trim());

        if (onSummaryReset) {
          onSummaryReset();
          window.setTimeout(() => {
            append(userMessage);
            onMessageSent?.();
          }, 150);
        } else {
          append(userMessage);
          onMessageSent?.();
        }
      } else {
        // If nothing was actually submitted (e.g. empty input and no images pasted)
        stopPowerSaveBlocker();
      }
    },
    [append, onMessageSent, stopPowerSaveBlocker]
  );

  // Handle stopping the message stream
  const onStopGoose = useCallback(() => {
    stop();
    setLastInteractionTime(Date.now());
    stopPowerSaveBlocker();

    // Handle stopping the message stream
    const lastMessage = messages[messages.length - 1];

    // Check if there are any messages before proceeding
    if (!lastMessage) {
      return;
    }

    // check if the last user message has any tool response(s)
    const isToolResponse = lastMessage.content.some(
      (content): content is ToolResponseMessageContent => content.type == 'toolResponse'
    );

    // isUserMessage also checks if the message is a toolConfirmationRequest
    // check if the last message is a real user's message
    if (lastMessage && isUserMessage(lastMessage) && !isToolResponse) {
      // Get the text content from the last message before removing it
      const textContent = lastMessage.content.find((c): c is TextContent => c.type === 'text');
      const textValue = textContent?.text || '';

      // Set the text back to the input field
      _setInput(textValue);

      // Also add to local storage history as a backup so cmd+up can retrieve it
      if (enableLocalStorage && textValue.trim()) {
        LocalMessageStorage.addMessage(textValue.trim());
      }

      // Remove the last user message if it's the most recent one
      if (messages.length > 1) {
        setMessages(messages.slice(0, -1));
      } else {
        setMessages([]);
      }
    } else if (!isUserMessage(lastMessage)) {
      // the last message was an assistant message
      // check if we have any tool requests or tool confirmation requests
      const toolRequests: [string, ToolCallResult<ToolCall>][] = lastMessage.content
        .filter(
          (content): content is ToolRequestMessageContent | ToolConfirmationRequestMessageContent =>
            content.type === 'toolRequest' || content.type === 'toolConfirmationRequest'
        )
        .map((content) => {
          if (content.type === 'toolRequest') {
            return [content.id, content.toolCall];
          } else {
            // extract tool call from confirmation
            const toolCall: ToolCallResult<ToolCall> = {
              status: 'success',
              value: {
                name: content.toolName,
                arguments: content.arguments,
              },
            };
            return [content.id, toolCall];
          }
        });

      if (toolRequests.length !== 0) {
        // This means we were interrupted during a tool request
        // Create tool responses for all interrupted tool requests

        let responseMessage: Message = {
          display: true,
          sendToLLM: true,
          role: 'user',
          created: Date.now(),
          content: [],
        };

        const notification = 'Interrupted by the user to make a correction';

        // generate a response saying it was interrupted for each tool request
        for (const [reqId, _] of toolRequests) {
          const toolResponse: ToolResponseMessageContent = {
            type: 'toolResponse',
            id: reqId,
            toolResult: {
              status: 'error',
              error: notification,
            },
          };

          responseMessage.content.push(toolResponse);
        }
        // Use an immutable update to add the response message to the messages array
        setMessages([...messages, responseMessage]);
      }
    }
  }, [stop, messages, _setInput, setMessages, stopPowerSaveBlocker, enableLocalStorage]);

  const filteredMessages = useMemo(() => {
    return [...ancestorMessages, ...messages].filter((message) => message.display ?? true);
  }, [ancestorMessages, messages]);

  // Generate command history from filtered messages
  const commandHistory = useMemo(() => {
    return filteredMessages
      .reduce<string[]>((history, message) => {
        if (isUserMessage(message)) {
          const textContent = message.content.find((c): c is TextContent => c.type === 'text');
          const text = textContent?.text?.trim();
          if (text) {
            history.push(text);
          }
        }
        return history;
      }, [])
      .reverse();
  }, [filteredMessages]);

  // Process tool call notifications
  const toolCallNotifications = useMemo(() => {
    return notifications.reduce((map, item) => {
      const key = item.request_id;
      if (!map.has(key)) {
        map.set(key, []);
      }
      map.get(key).push(item);
      return map;
    }, new Map());
  }, [notifications]);

  // Handle message updates from the UI
  const onMessageUpdate = useCallback(
    (messageId: string, newContent: string) => {
      const messageIndex = messages.findIndex((msg) => msg.id === messageId);

      if (messageIndex !== -1) {
        // Truncate the history to the point *before* the edited message.
        const history = messages.slice(0, messageIndex);

        // Set the truncated history.
        setMessages(history);

        // Instead of setTimeout, set pendingEdit which will be handled in useEffect
        setPendingEdit({ id: messageId, content: newContent });
      }
    },
    [messages, setMessages, setPendingEdit]
  );

  // Listen for pending edit and append message after messages updated
  useEffect(() => {
    if (pendingEdit) {
      const updatedMessage = createUserMessage(pendingEdit.content);
      append(updatedMessage);
      setPendingEdit(null); // Reset after processing
    }
  }, [pendingEdit, append]);

  return {
    // Core message data
    messages,
    filteredMessages,
    ancestorMessages,
    setAncestorMessages,

    // Message stream controls
    append,
    stop,
    chatState,
    error,
    setMessages,

    // Input controls
    input: _input,
    setInput: _setInput,
    handleInputChange: _handleInputChange,

    // Event handlers
    handleSubmit,
    onStopGoose,

    // Token and session data
    sessionTokenCount,
    sessionInputTokens,
    sessionOutputTokens,
    localInputTokens,
    localOutputTokens,

    // UI helpers
    commandHistory,
    toolCallNotifications,

    // Stream utilities
    updateMessageStreamBody,
    sessionMetadata,

    // Utilities
    isUserMessage,

    // Error management
    clearError: () => setError(undefined),

<<<<<<< HEAD
    // Notification data
    systemAlerts,
    thinkingMessage,
=======
    // New functions for message editing
    onMessageUpdate,
>>>>>>> 5c1789a6
  };
};<|MERGE_RESOLUTION|>--- conflicted
+++ resolved
@@ -485,13 +485,11 @@
     // Error management
     clearError: () => setError(undefined),
 
-<<<<<<< HEAD
     // Notification data
     systemAlerts,
     thinkingMessage,
-=======
+
     // New functions for message editing
     onMessageUpdate,
->>>>>>> 5c1789a6
   };
 };